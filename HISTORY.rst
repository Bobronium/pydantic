.. :changelog:

History
-------

v0.31 (unreleased)
..................
<<<<<<< HEAD
* add advanced exclude support for ``dict``, ``json`` and ``copy``, #648 by @MrMrRobat
=======
* nested classes which inherit and change ``__init__`` are now correctly processed while still allowing ``self`` as a
  parameter, #644 by @lnaden and @dgasmith
>>>>>>> 61c8ca2f

v0.30 (2019-07-07)
..................
* enforce single quotes in code, #612 by @samuelcolvin
* fix infinite recursion with dataclass inheritance and ``__post_init__``, #606 by @Hanaasagi
* fix default values for ``GenericModel``, #610 by @dmontagu
* clarify that self-referencing models require python 3.7+, #616 by @vlcinsky
* fix truncate for types, #611 by @dmontagu
* add ``alias_generator`` support, #622 by @MrMrRobat
* fix unparameterized generic type schema generation, #625 by @dmontagu
* fix schema generation with multiple/circular references to the same model, #621 by @tiangolo and @wongpat
* support custom root types, #628 by @koxudaxi
* support ``self`` as a field name in ``parse_obj``, #632 by @samuelcolvin

v0.29 (2019-06-19)
..................
* support dataclasses.InitVar, #592 by @pfrederiks
* Updated documentation to elucidate the usage of ``Union`` when defining multiple types under an attribute's
  annotation and showcase how the type-order can affect marshalling of provided values, #594 by @somada141
* add ``conlist`` type, #583 by @hmvp
* add support for generics, #595 by @dmontagu

v0.28 (2019-06-06)
..................
* fix support for JSON Schema generation when using models with circular references in Python 3.7, #572 by @tiangolo
* support ``__post_init_post_parse__`` on dataclasses, #567 by @sevaho
* allow dumping dataclasses to JSON, #575 by @samuelcolvin and @DanielOberg
* ORM mode, #562 by @samuelcolvin
* fix ``pydantic.compiled`` on ipython, #573 by @dmontagu and @samuelcolvin
* add ``StrictBool`` type, #579 by @cazgp

v0.27 (2019-05-30)
..................
* **breaking change**  ``_pydantic_post_init`` to execute dataclass' original ``__post_init__`` before
  validation, #560 by @HeavenVolkoff
* fix handling of generic types without specified parameters, #550 by @dmontagu
* **breaking change** (maybe): this is the first release compiled with **cython**, see the docs and please
  submit an issue if you run into problems

v0.27.0a1 (2019-05-26)
......................
* fix JSON Schema for ``list``, ``tuple``, and ``set``, #540 by @tiangolo
* compiling with cython, ``manylinux`` binaries, some other performance improvements, #548 by @samuelcolvin

v0.26 (2019-05-22)
..................
* fix to schema generation for ``IPvAnyAddress``, ``IPvAnyInterface``, ``IPvAnyNetwork`` #498 by @pilosus
* fix variable length tuples support, #495 by @pilosus
* fix return type hint for ``create_model``, #526 by @dmontagu
* **Breaking Change:** fix ``.dict(skip_keys=True)`` skipping values set via alias (this involves changing
  ``validate_model()`` to always returns ``Tuple[Dict[str, Any], Set[str], Optional[ValidationError]]``), #517 by @sommd
* fix to schema generation for ``IPv4Address``, ``IPv6Address``, ``IPv4Interface``,
  ``IPv6Interface``, ``IPv4Network``, ``IPv6Network`` #532 by @euri10
* add ``Color`` type, #504 by @pilosus and @samuelcolvin

v0.25 (2019-05-05)
..................
* Improve documentation on self-referencing models and annotations, #487 by @theenglishway
* fix ``.dict()`` with extra keys, #490 by @JaewonKim
* support ``const`` keyword in ``Schema``, #434 by @Sean1708

v0.24 (2019-04-23)
..................
* fix handling ``ForwardRef`` in sub-types, like ``Union``, #464 by @tiangolo
* fix secret serialization, #465 by @atheuz
* Support custom validators for dataclasses, #454 by @primal100
* fix ``parse_obj`` to cope with dict-like objects, #472 by @samuelcolvin
* fix to schema generation in nested dataclass-based models, #474 by @NoAnyLove
* fix ``json`` for ``Path``, ``FilePath``, and ``DirectoryPath`` objects, #473 by @mikegoodspeed

v0.23 (2019-04-04)
..................
* improve documentation for contributing section, #441 by @pilosus
* improve README.rst to include essential information about the package, #446 by @pilosus
* ``IntEnum`` support, #444 by @potykion
* fix PyObject callable value, #409 by @pilosus
* fix ``black`` deprecation warnings after update, #451 by @pilosus
* fix ``ForwardRef`` collection bug, #450 by @tigerwings
* Support specialized ``ClassVars``, #455 by @tyrylu
* fix JSON serialization for ``ipaddress`` types, #333 by @pilosus
* add ``SecretStr`` and ``SecretBytes`` types, #452 by @atheuz

v0.22 (2019-03-29)
..................
* add ``IPv{4,6,Any}Network`` and ``IPv{4,6,Any}Interface`` types from ``ipaddress`` stdlib, #333 by @pilosus
* add docs for ``datetime`` types, #386 by @pilosus
* fix to schema generation in dataclass-based models, #408 by @pilosus
* fix path in nested models, #437 by @kataev
* add ``Sequence`` support, #304 by @pilosus

v0.21.0 (2019-03-15)
....................
* fix typo in ``NoneIsNotAllowedError`` message, #414 by @YaraslauZhylko
* add ``IPvAnyAddress``, ``IPv4Address`` and ``IPv6Address`` types, #333 by @pilosus

v0.20.1 (2019-02-26)
....................
* fix type hints of ``parse_obj`` and similar methods, #405 by @erosennin
* fix submodel validation, #403 by @samuelcolvin
* correct type hints for ``ValidationError.json``, #406 by @layday

v0.20.0 (2019-02-18)
....................
* fix tests for python 3.8, #396 by @samuelcolvin
* Adds fields to the ``dir`` method for autocompletion in interactive sessions, #398 by @dgasmith
* support ``ForwardRef`` (and therefore ``from __future__ import annotations``) with dataclasses, #397 by @samuelcolvin

v0.20.0a1 (2019-02-13)
......................
* **breaking change** (maybe): more sophisticated argument parsing for validators, any subset of
  ``values``, ``config`` and ``field`` is now permitted, eg. ``(cls, value, field)``,
  however the variadic key word argument ("``**kwargs``") **must** be called ``kwargs``, #388 by @samuelcolvin
* **breaking change**: Adds ``skip_defaults`` argument to ``BaseModel.dict()`` to allow skipping of fields that
  were not explicitly set, signature of ``Model.construct()`` changed, #389 by @dgasmith
* add ``py.typed`` marker file for PEP-561 support, #391 by @je-l
* Fix ``extra`` behaviour for multiple inheritance/mix-ins, #394 by @YaraslauZhylko

v0.19.0 (2019-02-04)
....................
* Support ``Callable`` type hint, fix #279 by @proofit404
* Fix schema for fields with ``validator`` decorator, fix #375 by @tiangolo
* Add ``multiple_of`` constraint to ``ConstrainedDecimal``, ``ConstrainedFloat``, ``ConstrainedInt``
  and their related types ``condecimal``, ``confloat``, and ``conint`` #371, thanks @StephenBrown2
* Deprecated ``ignore_extra`` and ``allow_extra`` Config fields in favor of ``extra``, #352 by @liiight
* Add type annotations to all functions, test fully with mypy, #373 by @samuelcolvin
* fix for 'missing' error with ``validate_all`` or ``validate_always``, #381 by @samuelcolvin
* Change the second/millisecond watershed for date/datetime parsing to ``2e10``, #385 by @samuelcolvin

v0.18.2 (2019-01-22)
....................
* Fix to schema generation with ``Optional`` fields, fix #361 by @samuelcolvin

v0.18.1 (2019-01-17)
....................
* add ``ConstrainedBytes`` and ``conbytes`` types, #315 @Gr1N
* adding ``MANIFEST.in`` to include license in package ``.tar.gz``, #358 by @samuelcolvin

v0.18.0 (2019-01-13)
....................
* **breaking change**: don't call validators on keys of dictionaries, #254 by @samuelcolvin
* Fix validators with ``always=True`` when the default is ``None`` or the type is optional, also prevent
  ``whole`` validators being called for sub-fields, fix #132 by @samuelcolvin
* improve documentation for settings priority and allow it to be easily changed, #343 by @samuelcolvin
* fix ``ignore_extra=False`` and ``allow_population_by_alias=True``, fix #257 by @samuelcolvin
* **breaking change**: Set ``BaseConfig`` attributes ``min_anystr_length`` and ``max_anystr_length`` to
  ``None`` by default, fix #349 in #350 by @tiangolo
* add support for postponed annotations, #348 by @samuelcolvin

v0.17.0 (2018-12-27)
....................
* fix schema for ``timedelta`` as number, #325 by @tiangolo
* prevent validators being called repeatedly after inheritance, #327 by @samuelcolvin
* prevent duplicate validator check in ipython, fix #312 by @samuelcolvin
* add "Using Pydantic" section to docs, #323 by @tiangolo & #326 by @samuelcolvin
* fix schema generation for fields annotated as ``: dict``, ``: list``,
  ``: tuple`` and ``: set``, #330 & #335 by @nkonin
* add support for constrained strings as dict keys in schema, #332 by @tiangolo
* support for passing Config class in dataclasses decorator, #276 by @jarekkar
  (**breaking change**: this supersedes the ``validate_assignment`` argument with ``config``)
* support for nested dataclasses, #334 by @samuelcolvin
* better errors when getting an ``ImportError`` with ``PyObject``, #309 by @samuelcolvin
* rename ``get_validators`` to ``__get_validators__``, deprecation warning on use of old name, #338 by @samuelcolvin
* support ``ClassVar`` by excluding such attributes from fields, #184 by @samuelcolvin

v0.16.1 (2018-12-10)
....................
* fix ``create_model`` to correctly use the passed ``__config__``, #320 by @hugoduncan

v0.16.0 (2018-12-03)
....................
* **breaking change**: refactor schema generation to be compatible with JSON Schema and OpenAPI specs, #308 by @tiangolo
* add ``schema`` to ``schema`` module to generate top-level schemas from base models, #308 by @tiangolo
* add additional fields to ``Schema`` class to declare validation for ``str`` and numeric values, #311 by @tiangolo
* rename ``_schema`` to ``schema`` on fields, #318 by @samuelcolvin
* add ``case_insensitive`` option to ``BaseSettings`` ``Config``, #277 by @jasonkuhrt

v0.15.0 (2018-11-18)
....................
* move codebase to use black, #287 by @samuelcolvin
* fix alias use in settings, #286 by @jasonkuhrt and @samuelcolvin
* fix datetime parsing in ``parse_date``, #298 by @samuelcolvin
* allow dataclass inheritance, fix #293 by @samuelcolvin
* fix ``PyObject = None``, fix #305 by @samuelcolvin
* allow ``Pattern`` type, fix #303 by @samuelcolvin

v0.14.0 (2018-10-02)
....................
* dataclasses decorator, #269 by @Gaunt and @samuelcolvin

v0.13.1 (2018-09-21)
.....................
* fix issue where int_validator doesn't cast a ``bool`` to an ``int`` #264 by @nphyatt
* add deep copy support for ``BaseModel.copy()`` #249, @gangefors

v0.13.0 (2018-08-25)
.....................
* raise an exception if a field's name shadows an existing ``BaseModel`` attribute #242
* add ``UrlStr`` and ``urlstr`` types #236
* timedelta json encoding ISO8601 and total seconds, custom json encoders #247, by @cfkanesan and @samuelcolvin
* allow ``timedelta`` objects as values for properties of type ``timedelta`` (matches ``datetime`` etc. behavior) #247

v0.12.1 (2018-07-31)
....................
* fix schema generation for fields defined using ``typing.Any`` #237

v0.12.0 (2018-07-31)
....................
* add ``by_alias`` argument in ``.dict()`` and ``.json()`` model methods #205
* add Json type support #214
* support tuples #227
* major improvements and changes to schema #213

v0.11.2 (2018-07-05)
....................
* add ``NewType`` support #115
* fix ``list``, ``set`` & ``tuple`` validation #225
* separate out ``validate_model`` method, allow errors to be returned along with valid values #221

v0.11.1 (2018-07-02)
....................
* support Python 3.7 #216, thanks @layday
* Allow arbitrary types in model #209, thanks @oldPadavan

v0.11.0 (2018-06-28)
....................
* make ``list``, ``tuple`` and ``set`` types stricter #86
* **breaking change**: remove msgpack parsing #201
* add ``FilePath`` and ``DirectoryPath`` types #10
* model schema generation #190
* JSON serialisation of models and schemas #133

v0.10.0 (2018-06-11)
....................
* add ``Config.allow_population_by_alias`` #160, thanks @bendemaree
* **breaking change**: new errors format #179, thanks @Gr1N
* **breaking change**: removed ``Config.min_number_size`` and ``Config.max_number_size`` #183, thanks @Gr1N
* **breaking change**: correct behaviour of ``lt`` and ``gt`` arguments to ``conint`` etc. #188
  for the old behaviour use ``le`` and ``ge`` #194, thanks @jaheba
* added error context and ability to redefine error message templates using ``Config.error_msg_templates`` #183,
  thanks @Gr1N
* fix typo in validator exception #150
* copy defaults to model values, so different models don't share objects #154

v0.9.1 (2018-05-10)
...................
* allow custom ``get_field_config`` on config classes #159
* add ``UUID1``, ``UUID3``, ``UUID4`` and ``UUID5`` types #167, thanks @Gr1N
* modify some inconsistent docstrings and annotations #173, thanks @YannLuo
* fix type annotations for exotic types #171, thanks @Gr1N
* re-use type validators in exotic types #171
* scheduled monthly requirements updates #168
* add ``Decimal``, ``ConstrainedDecimal`` and ``condecimal`` types #170, thanks @Gr1N

v0.9.0 (2018-04-28)
...................
* tweak email-validator import error message #145
* fix parse error of ``parse_date()`` and ``parse_datetime()`` when input is 0 #144, thanks @YannLuo
* add ``Config.anystr_strip_whitespace`` and ``strip_whitespace`` kwarg to ``constr``,
  by default values is ``False`` #163, thanks @Gr1N
* add ``ConstrainedFloat``, ``confloat``, ``PositiveFloat`` and ``NegativeFloat`` types #166, thanks @Gr1N

v0.8.0 (2018-03-25)
...................
* fix type annotation for ``inherit_config`` #139
* **breaking change**: check for invalid field names in validators #140
* validate attributes of parent models #141
* **breaking change**: email validation now uses
  `email-validator <https://github.com/JoshData/python-email-validator>`_ #142

v0.7.1 (2018-02-07)
...................
* fix bug with ``create_model`` modifying the base class

v0.7.0 (2018-02-06)
...................
* added compatibility with abstract base classes (ABCs) #123
* add ``create_model`` method #113 #125
* **breaking change**: rename ``.config`` to ``.__config__`` on a model
* **breaking change**: remove deprecated ``.values()`` on a model, use ``.dict()`` instead
* remove use of ``OrderedDict`` and use simple dict #126
* add ``Config.use_enum_values`` #127
* add wildcard validators of the form ``@validate('*')`` #128

v0.6.4 (2018-02-01)
...................
* allow python date and times objects #122

v0.6.3 (2017-11-26)
...................
* fix direct install without ``README.rst`` present

v0.6.2 (2017-11-13)
...................
* errors for invalid validator use
* safer check for complex models in ``Settings``

v0.6.1 (2017-11-08)
...................
* prevent duplicate validators, #101
* add ``always`` kwarg to validators, #102

v0.6.0 (2017-11-07)
...................
* assignment validation #94, thanks petroswork!
* JSON in environment variables for complex types, #96
* add ``validator`` decorators for complex validation, #97
* depreciate ``values(...)`` and replace with ``.dict(...)``, #99

v0.5.0 (2017-10-23)
...................
* add ``UUID`` validation #89
* remove ``index`` and ``track`` from error object (json) if they're null #90
* improve the error text when a list is provided rather than a dict #90
* add benchmarks table to docs #91

v0.4.0 (2017-07-08)
...................
* show length in string validation error
* fix aliases in config during inheritance #55
* simplify error display
* use unicode ellipsis in ``truncate``
* add ``parse_obj``, ``parse_raw`` and ``parse_file`` helper functions #58
* switch annotation only fields to come first in fields list not last

v0.3.0 (2017-06-21)
...................
* immutable models via ``config.allow_mutation = False``, associated cleanup and performance improvement #44
* immutable helper methods ``construct()`` and ``copy()`` #53
* allow pickling of models #53
* ``setattr`` is removed as ``__setattr__`` is now intelligent #44
* ``raise_exception`` removed, Models now always raise exceptions #44
* instance method validators removed
* django-restful-framework benchmarks added #47
* fix inheritance bug #49
* make str type stricter so list, dict etc are not coerced to strings. #52
* add ``StrictStr`` which only always strings as input #52

v0.2.1 (2017-06-07)
...................
* pypi and travis together messed up the deploy of ``v0.2`` this should fix it

v0.2.0 (2017-06-07)
...................
* **breaking change**: ``values()`` on a model is now a method not a property,
  takes ``include`` and ``exclude`` arguments
* allow annotation only fields to support mypy
* add pretty ``to_string(pretty=True)`` method for models

v0.1.0 (2017-06-03)
...................
* add docs
* add history<|MERGE_RESOLUTION|>--- conflicted
+++ resolved
@@ -5,12 +5,9 @@
 
 v0.31 (unreleased)
 ..................
-<<<<<<< HEAD
 * add advanced exclude support for ``dict``, ``json`` and ``copy``, #648 by @MrMrRobat
-=======
 * nested classes which inherit and change ``__init__`` are now correctly processed while still allowing ``self`` as a
   parameter, #644 by @lnaden and @dgasmith
->>>>>>> 61c8ca2f
 
 v0.30 (2019-07-07)
 ..................
