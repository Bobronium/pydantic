--- conflicted
+++ resolved
@@ -10,11 +10,8 @@
 * fix default values for ``GenericModel``, #610 by @dmontagu
 * clarify, that self-referencing models require python 3.7+, #616 by @vlcinsky
 * fix truncate for types, #611 by @dmontagu
-<<<<<<< HEAD
 * add ``alias_generator`` support, #622 by @MrMrRobat
-=======
 * fix unparameterized generic type schema generation, #625 by @dmontagu
->>>>>>> 8aac71af
 * fix schema generation with multiple/circular references to the same model, #621 by @tiangolo and @wongpat
 
 v0.29 (2019-06-19)
