.. :changelog:

History
-------

v0.31 (unreleased)
..................
<<<<<<< HEAD
* add advanced exclude support for ``dict``, ``json`` and ``copy``, #648 by @MrMrRobat
* nested classes which inherit and change ``__init__`` are now correctly processed while still allowing ``self`` as a
=======
* fix schema generation for ``NewType`` and ``Literal``, #649 by @dmontagu

v0.30.1 (2019-07-15)
....................
* fix so nested classes which inherit and change ``__init__`` are correctly processed while still allowing ``self`` as a
>>>>>>> 18d4b2bb
  parameter, #644 by @lnaden and @dgasmith

v0.30 (2019-07-07)
..................
* enforce single quotes in code, #612 by @samuelcolvin
* fix infinite recursion with dataclass inheritance and ``__post_init__``, #606 by @Hanaasagi
* fix default values for ``GenericModel``, #610 by @dmontagu
* clarify that self-referencing models require python 3.7+, #616 by @vlcinsky
* fix truncate for types, #611 by @dmontagu
* add ``alias_generator`` support, #622 by @MrMrRobat
* fix unparameterized generic type schema generation, #625 by @dmontagu
* fix schema generation with multiple/circular references to the same model, #621 by @tiangolo and @wongpat
* support custom root types, #628 by @koxudaxi
* support ``self`` as a field name in ``parse_obj``, #632 by @samuelcolvin

v0.29 (2019-06-19)
..................
* support dataclasses.InitVar, #592 by @pfrederiks
* Updated documentation to elucidate the usage of ``Union`` when defining multiple types under an attribute's
  annotation and showcase how the type-order can affect marshalling of provided values, #594 by @somada141
* add ``conlist`` type, #583 by @hmvp
* add support for generics, #595 by @dmontagu

v0.28 (2019-06-06)
..................
* fix support for JSON Schema generation when using models with circular references in Python 3.7, #572 by @tiangolo
* support ``__post_init_post_parse__`` on dataclasses, #567 by @sevaho
* allow dumping dataclasses to JSON, #575 by @samuelcolvin and @DanielOberg
* ORM mode, #562 by @samuelcolvin
* fix ``pydantic.compiled`` on ipython, #573 by @dmontagu and @samuelcolvin
* add ``StrictBool`` type, #579 by @cazgp

v0.27 (2019-05-30)
..................
* **breaking change**  ``_pydantic_post_init`` to execute dataclass' original ``__post_init__`` before
  validation, #560 by @HeavenVolkoff
* fix handling of generic types without specified parameters, #550 by @dmontagu
* **breaking change** (maybe): this is the first release compiled with **cython**, see the docs and please
  submit an issue if you run into problems

v0.27.0a1 (2019-05-26)
......................
* fix JSON Schema for ``list``, ``tuple``, and ``set``, #540 by @tiangolo
* compiling with cython, ``manylinux`` binaries, some other performance improvements, #548 by @samuelcolvin

v0.26 (2019-05-22)
..................
* fix to schema generation for ``IPvAnyAddress``, ``IPvAnyInterface``, ``IPvAnyNetwork`` #498 by @pilosus
* fix variable length tuples support, #495 by @pilosus
* fix return type hint for ``create_model``, #526 by @dmontagu
* **Breaking Change:** fix ``.dict(skip_keys=True)`` skipping values set via alias (this involves changing
  ``validate_model()`` to always returns ``Tuple[Dict[str, Any], Set[str], Optional[ValidationError]]``), #517 by @sommd
* fix to schema generation for ``IPv4Address``, ``IPv6Address``, ``IPv4Interface``,
  ``IPv6Interface``, ``IPv4Network``, ``IPv6Network`` #532 by @euri10
* add ``Color`` type, #504 by @pilosus and @samuelcolvin

v0.25 (2019-05-05)
..................
* Improve documentation on self-referencing models and annotations, #487 by @theenglishway
* fix ``.dict()`` with extra keys, #490 by @JaewonKim
* support ``const`` keyword in ``Schema``, #434 by @Sean1708

v0.24 (2019-04-23)
..................
* fix handling ``ForwardRef`` in sub-types, like ``Union``, #464 by @tiangolo
* fix secret serialization, #465 by @atheuz
* Support custom validators for dataclasses, #454 by @primal100
* fix ``parse_obj`` to cope with dict-like objects, #472 by @samuelcolvin
* fix to schema generation in nested dataclass-based models, #474 by @NoAnyLove
* fix ``json`` for ``Path``, ``FilePath``, and ``DirectoryPath`` objects, #473 by @mikegoodspeed

v0.23 (2019-04-04)
..................
* improve documentation for contributing section, #441 by @pilosus
* improve README.rst to include essential information about the package, #446 by @pilosus
* ``IntEnum`` support, #444 by @potykion
* fix PyObject callable value, #409 by @pilosus
* fix ``black`` deprecation warnings after update, #451 by @pilosus
* fix ``ForwardRef`` collection bug, #450 by @tigerwings
* Support specialized ``ClassVars``, #455 by @tyrylu
* fix JSON serialization for ``ipaddress`` types, #333 by @pilosus
* add ``SecretStr`` and ``SecretBytes`` types, #452 by @atheuz

v0.22 (2019-03-29)
..................
* add ``IPv{4,6,Any}Network`` and ``IPv{4,6,Any}Interface`` types from ``ipaddress`` stdlib, #333 by @pilosus
* add docs for ``datetime`` types, #386 by @pilosus
* fix to schema generation in dataclass-based models, #408 by @pilosus
* fix path in nested models, #437 by @kataev
* add ``Sequence`` support, #304 by @pilosus

v0.21.0 (2019-03-15)
....................
* fix typo in ``NoneIsNotAllowedError`` message, #414 by @YaraslauZhylko
* add ``IPvAnyAddress``, ``IPv4Address`` and ``IPv6Address`` types, #333 by @pilosus

v0.20.1 (2019-02-26)
....................
* fix type hints of ``parse_obj`` and similar methods, #405 by @erosennin
* fix submodel validation, #403 by @samuelcolvin
* correct type hints for ``ValidationError.json``, #406 by @layday

v0.20.0 (2019-02-18)
....................
* fix tests for python 3.8, #396 by @samuelcolvin
* Adds fields to the ``dir`` method for autocompletion in interactive sessions, #398 by @dgasmith
* support ``ForwardRef`` (and therefore ``from __future__ import annotations``) with dataclasses, #397 by @samuelcolvin

v0.20.0a1 (2019-02-13)
......................
* **breaking change** (maybe): more sophisticated argument parsing for validators, any subset of
  ``values``, ``config`` and ``field`` is now permitted, eg. ``(cls, value, field)``,
  however the variadic key word argument ("``**kwargs``") **must** be called ``kwargs``, #388 by @samuelcolvin
* **breaking change**: Adds ``skip_defaults`` argument to ``BaseModel.dict()`` to allow skipping of fields that
  were not explicitly set, signature of ``Model.construct()`` changed, #389 by @dgasmith
* add ``py.typed`` marker file for PEP-561 support, #391 by @je-l
* Fix ``extra`` behaviour for multiple inheritance/mix-ins, #394 by @YaraslauZhylko

v0.19.0 (2019-02-04)
....................
* Support ``Callable`` type hint, fix #279 by @proofit404
* Fix schema for fields with ``validator`` decorator, fix #375 by @tiangolo
* Add ``multiple_of`` constraint to ``ConstrainedDecimal``, ``ConstrainedFloat``, ``ConstrainedInt``
  and their related types ``condecimal``, ``confloat``, and ``conint`` #371, thanks @StephenBrown2
* Deprecated ``ignore_extra`` and ``allow_extra`` Config fields in favor of ``extra``, #352 by @liiight
* Add type annotations to all functions, test fully with mypy, #373 by @samuelcolvin
* fix for 'missing' error with ``validate_all`` or ``validate_always``, #381 by @samuelcolvin
* Change the second/millisecond watershed for date/datetime parsing to ``2e10``, #385 by @samuelcolvin

v0.18.2 (2019-01-22)
....................
* Fix to schema generation with ``Optional`` fields, fix #361 by @samuelcolvin

v0.18.1 (2019-01-17)
....................
* add ``ConstrainedBytes`` and ``conbytes`` types, #315 @Gr1N
* adding ``MANIFEST.in`` to include license in package ``.tar.gz``, #358 by @samuelcolvin

v0.18.0 (2019-01-13)
....................
* **breaking change**: don't call validators on keys of dictionaries, #254 by @samuelcolvin
* Fix validators with ``always=True`` when the default is ``None`` or the type is optional, also prevent
  ``whole`` validators being called for sub-fields, fix #132 by @samuelcolvin
* improve documentation for settings priority and allow it to be easily changed, #343 by @samuelcolvin
* fix ``ignore_extra=False`` and ``allow_population_by_alias=True``, fix #257 by @samuelcolvin
* **breaking change**: Set ``BaseConfig`` attributes ``min_anystr_length`` and ``max_anystr_length`` to
  ``None`` by default, fix #349 in #350 by @tiangolo
* add support for postponed annotations, #348 by @samuelcolvin

v0.17.0 (2018-12-27)
....................
* fix schema for ``timedelta`` as number, #325 by @tiangolo
* prevent validators being called repeatedly after inheritance, #327 by @samuelcolvin
* prevent duplicate validator check in ipython, fix #312 by @samuelcolvin
* add "Using Pydantic" section to docs, #323 by @tiangolo & #326 by @samuelcolvin
* fix schema generation for fields annotated as ``: dict``, ``: list``,
  ``: tuple`` and ``: set``, #330 & #335 by @nkonin
* add support for constrained strings as dict keys in schema, #332 by @tiangolo
* support for passing Config class in dataclasses decorator, #276 by @jarekkar
  (**breaking change**: this supersedes the ``validate_assignment`` argument with ``config``)
* support for nested dataclasses, #334 by @samuelcolvin
* better errors when getting an ``ImportError`` with ``PyObject``, #309 by @samuelcolvin
* rename ``get_validators`` to ``__get_validators__``, deprecation warning on use of old name, #338 by @samuelcolvin
* support ``ClassVar`` by excluding such attributes from fields, #184 by @samuelcolvin

v0.16.1 (2018-12-10)
....................
* fix ``create_model`` to correctly use the passed ``__config__``, #320 by @hugoduncan

v0.16.0 (2018-12-03)
....................
* **breaking change**: refactor schema generation to be compatible with JSON Schema and OpenAPI specs, #308 by @tiangolo
* add ``schema`` to ``schema`` module to generate top-level schemas from base models, #308 by @tiangolo
* add additional fields to ``Schema`` class to declare validation for ``str`` and numeric values, #311 by @tiangolo
* rename ``_schema`` to ``schema`` on fields, #318 by @samuelcolvin
* add ``case_insensitive`` option to ``BaseSettings`` ``Config``, #277 by @jasonkuhrt

v0.15.0 (2018-11-18)
....................
* move codebase to use black, #287 by @samuelcolvin
* fix alias use in settings, #286 by @jasonkuhrt and @samuelcolvin
* fix datetime parsing in ``parse_date``, #298 by @samuelcolvin
* allow dataclass inheritance, fix #293 by @samuelcolvin
* fix ``PyObject = None``, fix #305 by @samuelcolvin
* allow ``Pattern`` type, fix #303 by @samuelcolvin

v0.14.0 (2018-10-02)
....................
* dataclasses decorator, #269 by @Gaunt and @samuelcolvin

v0.13.1 (2018-09-21)
.....................
* fix issue where int_validator doesn't cast a ``bool`` to an ``int`` #264 by @nphyatt
* add deep copy support for ``BaseModel.copy()`` #249, @gangefors

v0.13.0 (2018-08-25)
.....................
* raise an exception if a field's name shadows an existing ``BaseModel`` attribute #242
* add ``UrlStr`` and ``urlstr`` types #236
* timedelta json encoding ISO8601 and total seconds, custom json encoders #247, by @cfkanesan and @samuelcolvin
* allow ``timedelta`` objects as values for properties of type ``timedelta`` (matches ``datetime`` etc. behavior) #247

v0.12.1 (2018-07-31)
....................
* fix schema generation for fields defined using ``typing.Any`` #237

v0.12.0 (2018-07-31)
....................
* add ``by_alias`` argument in ``.dict()`` and ``.json()`` model methods #205
* add Json type support #214
* support tuples #227
* major improvements and changes to schema #213

v0.11.2 (2018-07-05)
....................
* add ``NewType`` support #115
* fix ``list``, ``set`` & ``tuple`` validation #225
* separate out ``validate_model`` method, allow errors to be returned along with valid values #221

v0.11.1 (2018-07-02)
....................
* support Python 3.7 #216, thanks @layday
* Allow arbitrary types in model #209, thanks @oldPadavan

v0.11.0 (2018-06-28)
....................
* make ``list``, ``tuple`` and ``set`` types stricter #86
* **breaking change**: remove msgpack parsing #201
* add ``FilePath`` and ``DirectoryPath`` types #10
* model schema generation #190
* JSON serialisation of models and schemas #133

v0.10.0 (2018-06-11)
....................
* add ``Config.allow_population_by_alias`` #160, thanks @bendemaree
* **breaking change**: new errors format #179, thanks @Gr1N
* **breaking change**: removed ``Config.min_number_size`` and ``Config.max_number_size`` #183, thanks @Gr1N
* **breaking change**: correct behaviour of ``lt`` and ``gt`` arguments to ``conint`` etc. #188
  for the old behaviour use ``le`` and ``ge`` #194, thanks @jaheba
* added error context and ability to redefine error message templates using ``Config.error_msg_templates`` #183,
  thanks @Gr1N
* fix typo in validator exception #150
* copy defaults to model values, so different models don't share objects #154

v0.9.1 (2018-05-10)
...................
* allow custom ``get_field_config`` on config classes #159
* add ``UUID1``, ``UUID3``, ``UUID4`` and ``UUID5`` types #167, thanks @Gr1N
* modify some inconsistent docstrings and annotations #173, thanks @YannLuo
* fix type annotations for exotic types #171, thanks @Gr1N
* re-use type validators in exotic types #171
* scheduled monthly requirements updates #168
* add ``Decimal``, ``ConstrainedDecimal`` and ``condecimal`` types #170, thanks @Gr1N

v0.9.0 (2018-04-28)
...................
* tweak email-validator import error message #145
* fix parse error of ``parse_date()`` and ``parse_datetime()`` when input is 0 #144, thanks @YannLuo
* add ``Config.anystr_strip_whitespace`` and ``strip_whitespace`` kwarg to ``constr``,
  by default values is ``False`` #163, thanks @Gr1N
* add ``ConstrainedFloat``, ``confloat``, ``PositiveFloat`` and ``NegativeFloat`` types #166, thanks @Gr1N

v0.8.0 (2018-03-25)
...................
* fix type annotation for ``inherit_config`` #139
* **breaking change**: check for invalid field names in validators #140
* validate attributes of parent models #141
* **breaking change**: email validation now uses
  `email-validator <https://github.com/JoshData/python-email-validator>`_ #142

v0.7.1 (2018-02-07)
...................
* fix bug with ``create_model`` modifying the base class

v0.7.0 (2018-02-06)
...................
* added compatibility with abstract base classes (ABCs) #123
* add ``create_model`` method #113 #125
* **breaking change**: rename ``.config`` to ``.__config__`` on a model
* **breaking change**: remove deprecated ``.values()`` on a model, use ``.dict()`` instead
* remove use of ``OrderedDict`` and use simple dict #126
* add ``Config.use_enum_values`` #127
* add wildcard validators of the form ``@validate('*')`` #128

v0.6.4 (2018-02-01)
...................
* allow python date and times objects #122

v0.6.3 (2017-11-26)
...................
* fix direct install without ``README.rst`` present

v0.6.2 (2017-11-13)
...................
* errors for invalid validator use
* safer check for complex models in ``Settings``

v0.6.1 (2017-11-08)
...................
* prevent duplicate validators, #101
* add ``always`` kwarg to validators, #102

v0.6.0 (2017-11-07)
...................
* assignment validation #94, thanks petroswork!
* JSON in environment variables for complex types, #96
* add ``validator`` decorators for complex validation, #97
* depreciate ``values(...)`` and replace with ``.dict(...)``, #99

v0.5.0 (2017-10-23)
...................
* add ``UUID`` validation #89
* remove ``index`` and ``track`` from error object (json) if they're null #90
* improve the error text when a list is provided rather than a dict #90
* add benchmarks table to docs #91

v0.4.0 (2017-07-08)
...................
* show length in string validation error
* fix aliases in config during inheritance #55
* simplify error display
* use unicode ellipsis in ``truncate``
* add ``parse_obj``, ``parse_raw`` and ``parse_file`` helper functions #58
* switch annotation only fields to come first in fields list not last

v0.3.0 (2017-06-21)
...................
* immutable models via ``config.allow_mutation = False``, associated cleanup and performance improvement #44
* immutable helper methods ``construct()`` and ``copy()`` #53
* allow pickling of models #53
* ``setattr`` is removed as ``__setattr__`` is now intelligent #44
* ``raise_exception`` removed, Models now always raise exceptions #44
* instance method validators removed
* django-restful-framework benchmarks added #47
* fix inheritance bug #49
* make str type stricter so list, dict etc are not coerced to strings. #52
* add ``StrictStr`` which only always strings as input #52

v0.2.1 (2017-06-07)
...................
* pypi and travis together messed up the deploy of ``v0.2`` this should fix it

v0.2.0 (2017-06-07)
...................
* **breaking change**: ``values()`` on a model is now a method not a property,
  takes ``include`` and ``exclude`` arguments
* allow annotation only fields to support mypy
* add pretty ``to_string(pretty=True)`` method for models

v0.1.0 (2017-06-03)
...................
* add docs
* add history<|MERGE_RESOLUTION|>--- conflicted
+++ resolved
@@ -5,16 +5,13 @@
 
 v0.31 (unreleased)
 ..................
-<<<<<<< HEAD
 * add advanced exclude support for ``dict``, ``json`` and ``copy``, #648 by @MrMrRobat
 * nested classes which inherit and change ``__init__`` are now correctly processed while still allowing ``self`` as a
-=======
 * fix schema generation for ``NewType`` and ``Literal``, #649 by @dmontagu
 
 v0.30.1 (2019-07-15)
 ....................
 * fix so nested classes which inherit and change ``__init__`` are correctly processed while still allowing ``self`` as a
->>>>>>> 18d4b2bb
   parameter, #644 by @lnaden and @dgasmith
 
 v0.30 (2019-07-07)
