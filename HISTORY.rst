.. :changelog:

History
-------

v0.31 (unreleased)
..................
* better support for floating point `multiple_of` values, #652 by @justindujardin
* fix schema generation for ``NewType`` and ``Literal``, #649 by @dmontagu
<<<<<<< HEAD
* add advanced exclude support for ``dict``, ``json`` and ``copy``, #648 by @MrMrRobat
=======
* add documentation for Literal type, #651 by @dmontagu
>>>>>>> bc600145

v0.30.1 (2019-07-15)
....................
* fix so nested classes which inherit and change ``__init__`` are correctly processed while still allowing ``self`` as a
  parameter, #644 by @lnaden and @dgasmith

v0.30 (2019-07-07)
..................
* enforce single quotes in code, #612 by @samuelcolvin
* fix infinite recursion with dataclass inheritance and ``__post_init__``, #606 by @Hanaasagi
* fix default values for ``GenericModel``, #610 by @dmontagu
* clarify that self-referencing models require python 3.7+, #616 by @vlcinsky
* fix truncate for types, #611 by @dmontagu
* add ``alias_generator`` support, #622 by @MrMrRobat
* fix unparameterized generic type schema generation, #625 by @dmontagu
* fix schema generation with multiple/circular references to the same model, #621 by @tiangolo and @wongpat
* support custom root types, #628 by @koxudaxi
* support ``self`` as a field name in ``parse_obj``, #632 by @samuelcolvin

v0.29 (2019-06-19)
..................
* support dataclasses.InitVar, #592 by @pfrederiks
* Updated documentation to elucidate the usage of ``Union`` when defining multiple types under an attribute's
  annotation and showcase how the type-order can affect marshalling of provided values, #594 by @somada141
* add ``conlist`` type, #583 by @hmvp
* add support for generics, #595 by @dmontagu

v0.28 (2019-06-06)
..................
* fix support for JSON Schema generation when using models with circular references in Python 3.7, #572 by @tiangolo
* support ``__post_init_post_parse__`` on dataclasses, #567 by @sevaho
* allow dumping dataclasses to JSON, #575 by @samuelcolvin and @DanielOberg
* ORM mode, #562 by @samuelcolvin
* fix ``pydantic.compiled`` on ipython, #573 by @dmontagu and @samuelcolvin
* add ``StrictBool`` type, #579 by @cazgp

v0.27 (2019-05-30)
..................
* **breaking change**  ``_pydantic_post_init`` to execute dataclass' original ``__post_init__`` before
  validation, #560 by @HeavenVolkoff
* fix handling of generic types without specified parameters, #550 by @dmontagu
* **breaking change** (maybe): this is the first release compiled with **cython**, see the docs and please
  submit an issue if you run into problems

v0.27.0a1 (2019-05-26)
......................
* fix JSON Schema for ``list``, ``tuple``, and ``set``, #540 by @tiangolo
* compiling with cython, ``manylinux`` binaries, some other performance improvements, #548 by @samuelcolvin

v0.26 (2019-05-22)
..................
* fix to schema generation for ``IPvAnyAddress``, ``IPvAnyInterface``, ``IPvAnyNetwork`` #498 by @pilosus
* fix variable length tuples support, #495 by @pilosus
* fix return type hint for ``create_model``, #526 by @dmontagu
* **Breaking Change:** fix ``.dict(skip_keys=True)`` skipping values set via alias (this involves changing
  ``validate_model()`` to always returns ``Tuple[Dict[str, Any], Set[str], Optional[ValidationError]]``), #517 by @sommd
* fix to schema generation for ``IPv4Address``, ``IPv6Address``, ``IPv4Interface``,
  ``IPv6Interface``, ``IPv4Network``, ``IPv6Network`` #532 by @euri10
* add ``Color`` type, #504 by @pilosus and @samuelcolvin

v0.25 (2019-05-05)
..................
* Improve documentation on self-referencing models and annotations, #487 by @theenglishway
* fix ``.dict()`` with extra keys, #490 by @JaewonKim
* support ``const`` keyword in ``Schema``, #434 by @Sean1708

v0.24 (2019-04-23)
..................
* fix handling ``ForwardRef`` in sub-types, like ``Union``, #464 by @tiangolo
* fix secret serialization, #465 by @atheuz
* Support custom validators for dataclasses, #454 by @primal100
* fix ``parse_obj`` to cope with dict-like objects, #472 by @samuelcolvin
* fix to schema generation in nested dataclass-based models, #474 by @NoAnyLove
* fix ``json`` for ``Path``, ``FilePath``, and ``DirectoryPath`` objects, #473 by @mikegoodspeed

v0.23 (2019-04-04)
..................
* improve documentation for contributing section, #441 by @pilosus
* improve README.rst to include essential information about the package, #446 by @pilosus
* ``IntEnum`` support, #444 by @potykion
* fix PyObject callable value, #409 by @pilosus
* fix ``black`` deprecation warnings after update, #451 by @pilosus
* fix ``ForwardRef`` collection bug, #450 by @tigerwings
* Support specialized ``ClassVars``, #455 by @tyrylu
* fix JSON serialization for ``ipaddress`` types, #333 by @pilosus
* add ``SecretStr`` and ``SecretBytes`` types, #452 by @atheuz

v0.22 (2019-03-29)
..................
* add ``IPv{4,6,Any}Network`` and ``IPv{4,6,Any}Interface`` types from ``ipaddress`` stdlib, #333 by @pilosus
* add docs for ``datetime`` types, #386 by @pilosus
* fix to schema generation in dataclass-based models, #408 by @pilosus
* fix path in nested models, #437 by @kataev
* add ``Sequence`` support, #304 by @pilosus

v0.21.0 (2019-03-15)
....................
* fix typo in ``NoneIsNotAllowedError`` message, #414 by @YaraslauZhylko
* add ``IPvAnyAddress``, ``IPv4Address`` and ``IPv6Address`` types, #333 by @pilosus

v0.20.1 (2019-02-26)
....................
* fix type hints of ``parse_obj`` and similar methods, #405 by @erosennin
* fix submodel validation, #403 by @samuelcolvin
* correct type hints for ``ValidationError.json``, #406 by @layday

v0.20.0 (2019-02-18)
....................
* fix tests for python 3.8, #396 by @samuelcolvin
* Adds fields to the ``dir`` method for autocompletion in interactive sessions, #398 by @dgasmith
* support ``ForwardRef`` (and therefore ``from __future__ import annotations``) with dataclasses, #397 by @samuelcolvin

v0.20.0a1 (2019-02-13)
......................
* **breaking change** (maybe): more sophisticated argument parsing for validators, any subset of
  ``values``, ``config`` and ``field`` is now permitted, eg. ``(cls, value, field)``,
  however the variadic key word argument ("``**kwargs``") **must** be called ``kwargs``, #388 by @samuelcolvin
* **breaking change**: Adds ``skip_defaults`` argument to ``BaseModel.dict()`` to allow skipping of fields that
  were not explicitly set, signature of ``Model.construct()`` changed, #389 by @dgasmith
* add ``py.typed`` marker file for PEP-561 support, #391 by @je-l
* Fix ``extra`` behaviour for multiple inheritance/mix-ins, #394 by @YaraslauZhylko

v0.19.0 (2019-02-04)
....................
* Support ``Callable`` type hint, fix #279 by @proofit404
* Fix schema for fields with ``validator`` decorator, fix #375 by @tiangolo
* Add ``multiple_of`` constraint to ``ConstrainedDecimal``, ``ConstrainedFloat``, ``ConstrainedInt``
  and their related types ``condecimal``, ``confloat``, and ``conint`` #371, thanks @StephenBrown2
* Deprecated ``ignore_extra`` and ``allow_extra`` Config fields in favor of ``extra``, #352 by @liiight
* Add type annotations to all functions, test fully with mypy, #373 by @samuelcolvin
* fix for 'missing' error with ``validate_all`` or ``validate_always``, #381 by @samuelcolvin
* Change the second/millisecond watershed for date/datetime parsing to ``2e10``, #385 by @samuelcolvin

v0.18.2 (2019-01-22)
....................
* Fix to schema generation with ``Optional`` fields, fix #361 by @samuelcolvin

v0.18.1 (2019-01-17)
....................
* add ``ConstrainedBytes`` and ``conbytes`` types, #315 @Gr1N
* adding ``MANIFEST.in`` to include license in package ``.tar.gz``, #358 by @samuelcolvin

v0.18.0 (2019-01-13)
....................
* **breaking change**: don't call validators on keys of dictionaries, #254 by @samuelcolvin
* Fix validators with ``always=True`` when the default is ``None`` or the type is optional, also prevent
  ``whole`` validators being called for sub-fields, fix #132 by @samuelcolvin
* improve documentation for settings priority and allow it to be easily changed, #343 by @samuelcolvin
* fix ``ignore_extra=False`` and ``allow_population_by_alias=True``, fix #257 by @samuelcolvin
* **breaking change**: Set ``BaseConfig`` attributes ``min_anystr_length`` and ``max_anystr_length`` to
  ``None`` by default, fix #349 in #350 by @tiangolo
* add support for postponed annotations, #348 by @samuelcolvin

v0.17.0 (2018-12-27)
....................
* fix schema for ``timedelta`` as number, #325 by @tiangolo
* prevent validators being called repeatedly after inheritance, #327 by @samuelcolvin
* prevent duplicate validator check in ipython, fix #312 by @samuelcolvin
* add "Using Pydantic" section to docs, #323 by @tiangolo & #326 by @samuelcolvin
* fix schema generation for fields annotated as ``: dict``, ``: list``,
  ``: tuple`` and ``: set``, #330 & #335 by @nkonin
* add support for constrained strings as dict keys in schema, #332 by @tiangolo
* support for passing Config class in dataclasses decorator, #276 by @jarekkar
  (**breaking change**: this supersedes the ``validate_assignment`` argument with ``config``)
* support for nested dataclasses, #334 by @samuelcolvin
* better errors when getting an ``ImportError`` with ``PyObject``, #309 by @samuelcolvin
* rename ``get_validators`` to ``__get_validators__``, deprecation warning on use of old name, #338 by @samuelcolvin
* support ``ClassVar`` by excluding such attributes from fields, #184 by @samuelcolvin

v0.16.1 (2018-12-10)
....................
* fix ``create_model`` to correctly use the passed ``__config__``, #320 by @hugoduncan

v0.16.0 (2018-12-03)
....................
* **breaking change**: refactor schema generation to be compatible with JSON Schema and OpenAPI specs, #308 by @tiangolo
* add ``schema`` to ``schema`` module to generate top-level schemas from base models, #308 by @tiangolo
* add additional fields to ``Schema`` class to declare validation for ``str`` and numeric values, #311 by @tiangolo
* rename ``_schema`` to ``schema`` on fields, #318 by @samuelcolvin
* add ``case_insensitive`` option to ``BaseSettings`` ``Config``, #277 by @jasonkuhrt

v0.15.0 (2018-11-18)
....................
* move codebase to use black, #287 by @samuelcolvin
* fix alias use in settings, #286 by @jasonkuhrt and @samuelcolvin
* fix datetime parsing in ``parse_date``, #298 by @samuelcolvin
* allow dataclass inheritance, fix #293 by @samuelcolvin
* fix ``PyObject = None``, fix #305 by @samuelcolvin
* allow ``Pattern`` type, fix #303 by @samuelcolvin

v0.14.0 (2018-10-02)
....................
* dataclasses decorator, #269 by @Gaunt and @samuelcolvin

v0.13.1 (2018-09-21)
.....................
* fix issue where int_validator doesn't cast a ``bool`` to an ``int`` #264 by @nphyatt
* add deep copy support for ``BaseModel.copy()`` #249, @gangefors

v0.13.0 (2018-08-25)
.....................
* raise an exception if a field's name shadows an existing ``BaseModel`` attribute #242
* add ``UrlStr`` and ``urlstr`` types #236
* timedelta json encoding ISO8601 and total seconds, custom json encoders #247, by @cfkanesan and @samuelcolvin
* allow ``timedelta`` objects as values for properties of type ``timedelta`` (matches ``datetime`` etc. behavior) #247

v0.12.1 (2018-07-31)
....................
* fix schema generation for fields defined using ``typing.Any`` #237

v0.12.0 (2018-07-31)
....................
* add ``by_alias`` argument in ``.dict()`` and ``.json()`` model methods #205
* add Json type support #214
* support tuples #227
* major improvements and changes to schema #213

v0.11.2 (2018-07-05)
....................
* add ``NewType`` support #115
* fix ``list``, ``set`` & ``tuple`` validation #225
* separate out ``validate_model`` method, allow errors to be returned along with valid values #221

v0.11.1 (2018-07-02)
....................
* support Python 3.7 #216, thanks @layday
* Allow arbitrary types in model #209, thanks @oldPadavan

v0.11.0 (2018-06-28)
....................
* make ``list``, ``tuple`` and ``set`` types stricter #86
* **breaking change**: remove msgpack parsing #201
* add ``FilePath`` and ``DirectoryPath`` types #10
* model schema generation #190
* JSON serialisation of models and schemas #133

v0.10.0 (2018-06-11)
....................
* add ``Config.allow_population_by_alias`` #160, thanks @bendemaree
* **breaking change**: new errors format #179, thanks @Gr1N
* **breaking change**: removed ``Config.min_number_size`` and ``Config.max_number_size`` #183, thanks @Gr1N
* **breaking change**: correct behaviour of ``lt`` and ``gt`` arguments to ``conint`` etc. #188
  for the old behaviour use ``le`` and ``ge`` #194, thanks @jaheba
* added error context and ability to redefine error message templates using ``Config.error_msg_templates`` #183,
  thanks @Gr1N
* fix typo in validator exception #150
* copy defaults to model values, so different models don't share objects #154

v0.9.1 (2018-05-10)
...................
* allow custom ``get_field_config`` on config classes #159
* add ``UUID1``, ``UUID3``, ``UUID4`` and ``UUID5`` types #167, thanks @Gr1N
* modify some inconsistent docstrings and annotations #173, thanks @YannLuo
* fix type annotations for exotic types #171, thanks @Gr1N
* re-use type validators in exotic types #171
* scheduled monthly requirements updates #168
* add ``Decimal``, ``ConstrainedDecimal`` and ``condecimal`` types #170, thanks @Gr1N

v0.9.0 (2018-04-28)
...................
* tweak email-validator import error message #145
* fix parse error of ``parse_date()`` and ``parse_datetime()`` when input is 0 #144, thanks @YannLuo
* add ``Config.anystr_strip_whitespace`` and ``strip_whitespace`` kwarg to ``constr``,
  by default values is ``False`` #163, thanks @Gr1N
* add ``ConstrainedFloat``, ``confloat``, ``PositiveFloat`` and ``NegativeFloat`` types #166, thanks @Gr1N

v0.8.0 (2018-03-25)
...................
* fix type annotation for ``inherit_config`` #139
* **breaking change**: check for invalid field names in validators #140
* validate attributes of parent models #141
* **breaking change**: email validation now uses
  `email-validator <https://github.com/JoshData/python-email-validator>`_ #142

v0.7.1 (2018-02-07)
...................
* fix bug with ``create_model`` modifying the base class

v0.7.0 (2018-02-06)
...................
* added compatibility with abstract base classes (ABCs) #123
* add ``create_model`` method #113 #125
* **breaking change**: rename ``.config`` to ``.__config__`` on a model
* **breaking change**: remove deprecated ``.values()`` on a model, use ``.dict()`` instead
* remove use of ``OrderedDict`` and use simple dict #126
* add ``Config.use_enum_values`` #127
* add wildcard validators of the form ``@validate('*')`` #128

v0.6.4 (2018-02-01)
...................
* allow python date and times objects #122

v0.6.3 (2017-11-26)
...................
* fix direct install without ``README.rst`` present

v0.6.2 (2017-11-13)
...................
* errors for invalid validator use
* safer check for complex models in ``Settings``

v0.6.1 (2017-11-08)
...................
* prevent duplicate validators, #101
* add ``always`` kwarg to validators, #102

v0.6.0 (2017-11-07)
...................
* assignment validation #94, thanks petroswork!
* JSON in environment variables for complex types, #96
* add ``validator`` decorators for complex validation, #97
* depreciate ``values(...)`` and replace with ``.dict(...)``, #99

v0.5.0 (2017-10-23)
...................
* add ``UUID`` validation #89
* remove ``index`` and ``track`` from error object (json) if they're null #90
* improve the error text when a list is provided rather than a dict #90
* add benchmarks table to docs #91

v0.4.0 (2017-07-08)
...................
* show length in string validation error
* fix aliases in config during inheritance #55
* simplify error display
* use unicode ellipsis in ``truncate``
* add ``parse_obj``, ``parse_raw`` and ``parse_file`` helper functions #58
* switch annotation only fields to come first in fields list not last

v0.3.0 (2017-06-21)
...................
* immutable models via ``config.allow_mutation = False``, associated cleanup and performance improvement #44
* immutable helper methods ``construct()`` and ``copy()`` #53
* allow pickling of models #53
* ``setattr`` is removed as ``__setattr__`` is now intelligent #44
* ``raise_exception`` removed, Models now always raise exceptions #44
* instance method validators removed
* django-restful-framework benchmarks added #47
* fix inheritance bug #49
* make str type stricter so list, dict etc are not coerced to strings. #52
* add ``StrictStr`` which only always strings as input #52

v0.2.1 (2017-06-07)
...................
* pypi and travis together messed up the deploy of ``v0.2`` this should fix it

v0.2.0 (2017-06-07)
...................
* **breaking change**: ``values()`` on a model is now a method not a property,
  takes ``include`` and ``exclude`` arguments
* allow annotation only fields to support mypy
* add pretty ``to_string(pretty=True)`` method for models

v0.1.0 (2017-06-03)
...................
* add docs
* add history<|MERGE_RESOLUTION|>--- conflicted
+++ resolved
@@ -7,11 +7,8 @@
 ..................
 * better support for floating point `multiple_of` values, #652 by @justindujardin
 * fix schema generation for ``NewType`` and ``Literal``, #649 by @dmontagu
-<<<<<<< HEAD
 * add advanced exclude support for ``dict``, ``json`` and ``copy``, #648 by @MrMrRobat
-=======
 * add documentation for Literal type, #651 by @dmontagu
->>>>>>> bc600145
 
 v0.30.1 (2019-07-15)
 ....................
