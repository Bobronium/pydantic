--- conflicted
+++ resolved
@@ -168,28 +168,20 @@
         pass
 
 
-<<<<<<< HEAD
-def inherit_config(self_config: 'ConfigType', parent_config: 'ConfigType', **config_kwargs: Any) -> 'ConfigType':
-=======
-def inherit_config(self_config: 'ConfigType', parent_config: 'ConfigType') -> 'ConfigType':
-    namespace = {}
->>>>>>> fc18f8ef
+def inherit_config(self_config: 'ConfigType', parent_config: 'ConfigType', **namespace: Any) -> 'ConfigType':
     if not self_config:
         base_classes = (parent_config,)
     elif self_config == parent_config:
         base_classes = (self_config,)
     else:
         base_classes = self_config, parent_config  # type: ignore
-<<<<<<< HEAD
-    return type('Config', base_classes, config_kwargs)
-=======
-        namespace['json_encoders'] = {
+    
+    namespace['json_encoders'] = {
             **getattr(parent_config, 'json_encoders', {}),
             **getattr(self_config, 'json_encoders', {}),
         }
 
     return type('Config', base_classes, namespace)
->>>>>>> fc18f8ef
 
 
 EXTRA_LINK = 'https://pydantic-docs.helpmanual.io/usage/model_config/'
