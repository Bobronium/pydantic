import warnings
<<<<<<< HEAD
from copy import copy, deepcopy
from itertools import islice
from types import FunctionType, GeneratorType, LambdaType
=======
import weakref
from collections import OrderedDict, defaultdict, deque
from copy import deepcopy
from itertools import islice
from types import BuiltinFunctionType, CodeType, FunctionType, GeneratorType, LambdaType, ModuleType
>>>>>>> e8326f89
from typing import (
    TYPE_CHECKING,
    AbstractSet,
    Any,
    Callable,
    Dict,
    Generator,
    Iterator,
    List,
    Mapping,
    Optional,
    Set,
    Tuple,
    Type,
    TypeVar,
    Union,
    no_type_check,
)

from .typing import NoneType, display_as_type
from .version import version_info

if TYPE_CHECKING:
    from inspect import Signature

    from .dataclasses import DataclassType  # noqa: F401
    from .fields import ModelField  # noqa: F401
    from .main import BaseConfig, BaseModel  # noqa: F401
    from .typing import AbstractSetIntStr, DictIntStrAny, IntStr, MappingIntStrAny, ReprArgs  # noqa: F401

__all__ = (
    'import_string',
    'sequence_like',
    'validate_field_name',
    'lenient_issubclass',
    'in_ipython',
    'deep_update',
    'update_not_none',
    'almost_equal_floats',
    'get_model',
    'to_camel',
    'validate_private_attributes',
    'is_valid_field',
    'smart_deepcopy',
    'PyObjectStr',
    'Representation',
    'GetterDict',
    'ValueItems',
    'version_info',  # required here to match behaviour in v1.3
    'ClassAttribute',
    'ROOT_KEY',
)

<<<<<<< HEAD
ROOT_KEY = '__root__'
IMMUTABLE_NON_COLLECTIONS_TYPES: AbstractSet[Type[Any]] = {
    int,
    float,
=======
# these are types that are returned unchanged by deepcopy
IMMUTABLE_NON_COLLECTIONS_TYPES: Set[Type[Any]] = {
    int,
    float,
    complex,
>>>>>>> e8326f89
    str,
    bool,
    bytes,
    type,
<<<<<<< HEAD
    type(None),
    FunctionType,
    LambdaType,
=======
    NoneType,
    FunctionType,
    BuiltinFunctionType,
    LambdaType,
    weakref.ref,
    CodeType,
    # note: including ModuleType will differ from behaviour of deepcopy by not producing error.
    # It might be not a good idea in general, but considering that this function used only internally
    # against default values of fields, this will allow to actually have a field with module as default value
    ModuleType,
    NotImplemented.__class__,
    Ellipsis.__class__,
}

# these are types that if empty, might be copied with simple copy() instead of deepcopy()
BUILTIN_COLLECTIONS: Set[Type[Any]] = {
    list,
    set,
    tuple,
    frozenset,
    dict,
    OrderedDict,
    defaultdict,
    deque,
>>>>>>> e8326f89
}


def import_string(dotted_path: str) -> Any:
    """
    Stolen approximately from django. Import a dotted module path and return the attribute/class designated by the
    last name in the path. Raise ImportError if the import fails.
    """
    from importlib import import_module

    try:
        module_path, class_name = dotted_path.strip(' ').rsplit('.', 1)
    except ValueError as e:
        raise ImportError(f'"{dotted_path}" doesn\'t look like a module path') from e

    module = import_module(module_path)
    try:
        return getattr(module, class_name)
    except AttributeError as e:
        raise ImportError(f'Module "{module_path}" does not define a "{class_name}" attribute') from e


def truncate(v: Union[str], *, max_len: int = 80) -> str:
    """
    Truncate a value and add a unicode ellipsis (three dots) to the end if it was too long
    """
    warnings.warn('`truncate` is no-longer used by pydantic and is deprecated', DeprecationWarning)
    if isinstance(v, str) and len(v) > (max_len - 2):
        # -3 so quote + string + … + quote has correct length
        return (v[: (max_len - 3)] + '…').__repr__()
    try:
        v = v.__repr__()
    except TypeError:
        v = v.__class__.__repr__(v)  # in case v is a type
    if len(v) > max_len:
        v = v[: max_len - 1] + '…'
    return v


def sequence_like(v: Type[Any]) -> bool:
    return isinstance(v, (list, tuple, set, frozenset, GeneratorType))


def validate_field_name(bases: List[Type['BaseModel']], field_name: str) -> None:
    """
    Ensure that the field's name does not shadow an existing attribute of the model.
    """
    for base in bases:
        if hasattr(base, field_name):
            raise NameError(
                f'Field name "{field_name}" shadows a BaseModel attribute; '
                f'use a different field name with "alias=\'{field_name}\'".'
            )


def lenient_issubclass(cls: Any, class_or_tuple: Union[Type[Any], Tuple[Type[Any], ...]]) -> bool:
    return isinstance(cls, type) and issubclass(cls, class_or_tuple)


def in_ipython() -> bool:
    """
    Check whether we're in an ipython environment, including jupyter notebooks.
    """
    try:
        eval('__IPYTHON__')
    except NameError:
        return False
    else:  # pragma: no cover
        return True


KeyType = TypeVar('KeyType')


def deep_update(mapping: Dict[KeyType, Any], updating_mapping: Dict[KeyType, Any]) -> Dict[KeyType, Any]:
    updated_mapping = mapping.copy()
    for k, v in updating_mapping.items():
        if k in mapping and isinstance(mapping[k], dict) and isinstance(v, dict):
            updated_mapping[k] = deep_update(mapping[k], v)
        else:
            updated_mapping[k] = v
    return updated_mapping


def update_not_none(mapping: Dict[Any, Any], **update: Any) -> None:
    mapping.update({k: v for k, v in update.items() if v is not None})


def almost_equal_floats(value_1: float, value_2: float, *, delta: float = 1e-8) -> bool:
    """
    Return True if two floats are almost equal
    """
    return abs(value_1 - value_2) <= delta


def generate_model_signature(
    init: Callable[..., None], fields: Dict[str, 'ModelField'], config: Type['BaseConfig']
) -> 'Signature':
    """
    Generate signature for model based on its fields
    """
    from inspect import Parameter, Signature, signature

    present_params = signature(init).parameters.values()
    merged_params: Dict[str, Parameter] = {}
    var_kw = None
    use_var_kw = False

    for param in islice(present_params, 1, None):  # skip self arg
        if param.kind is param.VAR_KEYWORD:
            var_kw = param
            continue
        merged_params[param.name] = param

    if var_kw:  # if custom init has no var_kw, fields which are not declared in it cannot be passed through
        allow_names = config.allow_population_by_field_name
        for field_name, field in fields.items():
            param_name = field.alias
            if field_name in merged_params or param_name in merged_params:
                continue
            elif not param_name.isidentifier():
                if allow_names and field_name.isidentifier():
                    param_name = field_name
                else:
                    use_var_kw = True
                    continue

            # TODO: replace annotation with actual expected types once #1055 solved
            kwargs = {'default': field.default} if not field.required else {}
            merged_params[param_name] = Parameter(
                param_name, Parameter.KEYWORD_ONLY, annotation=field.outer_type_, **kwargs
            )

    if config.extra is config.extra.allow:
        use_var_kw = True

    if var_kw and use_var_kw:
        # Make sure the parameter for extra kwargs
        # does not have the same name as a field
        default_model_signature = [
            ('__pydantic_self__', Parameter.POSITIONAL_OR_KEYWORD),
            ('data', Parameter.VAR_KEYWORD),
        ]
        if [(p.name, p.kind) for p in present_params] == default_model_signature:
            # if this is the standard model signature, use extra_data as the extra args name
            var_kw_name = 'extra_data'
        else:
            # else start from var_kw
            var_kw_name = var_kw.name

        # generate a name that's definitely unique
        while var_kw_name in fields:
            var_kw_name += '_'
        merged_params[var_kw_name] = var_kw.replace(name=var_kw_name)

    return Signature(parameters=list(merged_params.values()), return_annotation=None)


def get_model(obj: Union[Type['BaseModel'], Type['DataclassType']]) -> Type['BaseModel']:
    from .main import BaseModel  # noqa: F811

    try:
        model_cls = obj.__pydantic_model__  # type: ignore
    except AttributeError:
        model_cls = obj

    if not issubclass(model_cls, BaseModel):
        raise TypeError('Unsupported type, must be either BaseModel or dataclass')
    return model_cls


def to_camel(string: str) -> str:
    return ''.join(word.capitalize() for word in string.split('_'))


T = TypeVar('T')


def unique_list(input_list: Union[List[T], Tuple[T, ...]]) -> List[T]:
    """
    Make a list unique while maintaining order.
    """
    result = []
    unique_set = set()
    for v in input_list:
        if v not in unique_set:
            unique_set.add(v)
            result.append(v)

    return result


def update_normalized_all(
    item: Union['AbstractSetIntStr', 'MappingIntStrAny'],
    all_items: Union['AbstractSetIntStr', 'MappingIntStrAny'],
) -> Union['AbstractSetIntStr', 'MappingIntStrAny']:
    """
    Update item based on what all items contains.

    The update is done based on these cases:

    - if both arguments are dicts then each key-value pair existing in ``all_items`` is merged into ``item``,
      while the rest of the key-value pairs are updated recursively with this function.
    - if both arguments are sets then they are just merged.
    - if ``item`` is a dictionary and ``all_items`` is a set then all values of it are added to ``item`` as
      ``key: ...``.
    - if ``item`` is set and ``all_items`` is a dictionary, then ``item`` is converted to a dictionary and then the
      key-value pairs of ``all_items`` are merged in it.

    During recursive calls, there is a case where ``all_items`` can be an Ellipsis, in which case the ``item`` is
    returned as is.
    """
    if not item:
        return all_items
    if isinstance(item, dict) and isinstance(all_items, dict):
        item = dict(item)
        item.update({k: update_normalized_all(item[k], v) for k, v in all_items.items() if k in item})
        item.update({k: v for k, v in all_items.items() if k not in item})
        return item
    if isinstance(item, set) and isinstance(all_items, set):
        item = set(item)
        item.update(all_items)
        return item
    if isinstance(item, dict) and isinstance(all_items, set):
        item = dict(item)
        item.update({k: ... for k in all_items if k not in item})
        return item
    if isinstance(item, set) and isinstance(all_items, dict):
        item = {k: ... for k in item}
        item.update({k: v for k, v in all_items.items() if k not in item})
        return item
    # Case when item or all_items is ... (in recursive calls).
    return item


class PyObjectStr(str):
    """
    String class where repr doesn't include quotes. Useful with Representation when you want to return a string
    representation of something that valid (or pseudo-valid) python.
    """

    def __repr__(self) -> str:
        return str(self)


class Representation:
    """
    Mixin to provide __str__, __repr__, and __pretty__ methods. See #884 for more details.

    __pretty__ is used by [devtools](https://python-devtools.helpmanual.io/) to provide human readable representations
    of objects.
    """

    __slots__: Tuple[str, ...] = tuple()

    def __repr_args__(self) -> 'ReprArgs':
        """
        Returns the attributes to show in __str__, __repr__, and __pretty__ this is generally overridden.

        Can either return:
        * name - value pairs, e.g.: `[('foo_name', 'foo'), ('bar_name', ['b', 'a', 'r'])]`
        * or, just values, e.g.: `[(None, 'foo'), (None, ['b', 'a', 'r'])]`
        """
        attrs = ((s, getattr(self, s)) for s in self.__slots__)
        return [(a, v) for a, v in attrs if v is not None]

    def __repr_name__(self) -> str:
        """
        Name of the instance's class, used in __repr__.
        """
        return self.__class__.__name__

    def __repr_str__(self, join_str: str) -> str:
        return join_str.join(repr(v) if a is None else f'{a}={v!r}' for a, v in self.__repr_args__())

    def __pretty__(self, fmt: Callable[[Any], Any], **kwargs: Any) -> Generator[Any, None, None]:
        """
        Used by devtools (https://python-devtools.helpmanual.io/) to provide a human readable representations of objects
        """
        yield self.__repr_name__() + '('
        yield 1
        for name, value in self.__repr_args__():
            if name is not None:
                yield name + '='
            yield fmt(value)
            yield ','
            yield 0
        yield -1
        yield ')'

    def __str__(self) -> str:
        return self.__repr_str__(' ')

    def __repr__(self) -> str:
        return f'{self.__repr_name__()}({self.__repr_str__(", ")})'


class GetterDict(Representation):
    """
    Hack to make object's smell just enough like dicts for validate_model.

    We can't inherit from Mapping[str, Any] because it upsets cython so we have to implement all methods ourselves.
    """

    __slots__ = ('_obj',)

    def __init__(self, obj: Any):
        self._obj = obj

    def __getitem__(self, key: str) -> Any:
        try:
            return getattr(self._obj, key)
        except AttributeError as e:
            raise KeyError(key) from e

    def get(self, key: Any, default: Any = None) -> Any:
        return getattr(self._obj, key, default)

    def extra_keys(self) -> Set[Any]:
        """
        We don't want to get any other attributes of obj if the model didn't explicitly ask for them
        """
        return set()

    def keys(self) -> List[Any]:
        """
        Keys of the pseudo dictionary, uses a list not set so order information can be maintained like python
        dictionaries.
        """
        return list(self)

    def values(self) -> List[Any]:
        return [self[k] for k in self]

    def items(self) -> Iterator[Tuple[str, Any]]:
        for k in self:
            yield k, self.get(k)

    def __iter__(self) -> Iterator[str]:
        for name in dir(self._obj):
            if not name.startswith('_'):
                yield name

    def __len__(self) -> int:
        return sum(1 for _ in self)

    def __contains__(self, item: Any) -> bool:
        return item in self.keys()

    def __eq__(self, other: Any) -> bool:
        return dict(self) == dict(other.items())  # type: ignore

    def __repr_args__(self) -> 'ReprArgs':
        return [(None, dict(self))]  # type: ignore

    def __repr_name__(self) -> str:
        return f'GetterDict[{display_as_type(self._obj)}]'


class ValueItems(Representation):
    """
    Class for more convenient calculation of excluded or included fields on values.
    """

    __slots__ = ('_items', '_type')

    def __init__(self, value: Any, items: Union['AbstractSetIntStr', 'MappingIntStrAny']) -> None:
        if TYPE_CHECKING:
            self._items: Union['AbstractSetIntStr', 'MappingIntStrAny']
            self._type: Type[Union[set, dict]]  # type: ignore

        # For further type checks speed-up
        if isinstance(items, Mapping):
            self._type = dict
        elif isinstance(items, AbstractSet):
            self._type = set
        else:
            raise TypeError(f'Unexpected type of exclude value {items.__class__}')

        if isinstance(value, (list, tuple)):
            items = self._normalize_indexes(items, len(value))

        self._items = items

    @no_type_check
    def is_excluded(self, item: Any) -> bool:
        """
        Check if item is fully excluded
        (value considered excluded if self._type is set and item contained in self._items
         or self._type is dict and self._items.get(item) is ...

        :param item: key or index of a value
        """
        if self._type is set:
            return item in self._items
        return self._items.get(item) is ...

    @no_type_check
    def is_included(self, item: Any) -> bool:
        """
        Check if value is contained in self._items

        :param item: key or index of value
        """
        return item in self._items

    @no_type_check
    def for_element(self, e: 'IntStr') -> Optional[Union['AbstractSetIntStr', 'MappingIntStrAny']]:
        """
        :param e: key or index of element on value
        :return: raw values for elemet if self._items is dict and contain needed element
        """

        if self._type is dict:
            item = self._items.get(e)
            return item if item is not ... else None
        return None

    @no_type_check
    def _normalize_indexes(
        self, items: Union['AbstractSetIntStr', 'MappingIntStrAny'], v_length: int
    ) -> Union['AbstractSetIntStr', 'DictIntStrAny']:
        """
        :param items: dict or set of indexes which will be normalized
        :param v_length: length of sequence indexes of which will be

        >>> self._normalize_indexes({0, -2, -1}, 4)
        {0, 2, 3}
        >>> self._normalize_indexes({'__all__'}, 4)
        {0, 1, 2, 3}
        """
        if any(not isinstance(i, int) and i != '__all__' for i in items):
            raise TypeError(
                'Excluding fields from a sequence of sub-models or dicts must be performed index-wise: '
                'expected integer keys or keyword "__all__"'
            )
        if self._type is set:
            if '__all__' in items:
                if items != {'__all__'}:
                    raise ValueError('set with keyword "__all__" must not contain other elements')
                return {i for i in range(v_length)}
            return {v_length + i if i < 0 else i for i in items}
        else:
            all_items = items.get('__all__')
            for i, v in items.items():
                if not (isinstance(v, Mapping) or isinstance(v, AbstractSet) or v is ...):
                    raise TypeError(f'Unexpected type of exclude value for index "{i}" {v.__class__}')
            normalized_items = {v_length + i if i < 0 else i: v for i, v in items.items() if i != '__all__'}
            if all_items:
                default: Type[Union[Set[Any], Dict[Any, Any]]]
                if isinstance(all_items, Mapping):
                    default = dict
                elif isinstance(all_items, AbstractSet):
                    default = set
                else:
                    for i in range(v_length):
                        normalized_items.setdefault(i, ...)
                    return normalized_items
                for i in range(v_length):
                    normalized_item = normalized_items.setdefault(i, default())
                    if normalized_item is not ...:
                        normalized_items[i] = update_normalized_all(normalized_item, all_items)
            return normalized_items

    def __repr_args__(self) -> 'ReprArgs':
        return [(None, self._items)]


class ClassAttribute:
    """
    Hide class attribute from its instances
    """

    __slots__ = (
        'name',
        'value',
    )

    def __init__(self, name: str, value: Any) -> None:
        self.name = name
        self.value = value

    def __get__(self, instance: Any, owner: Type[Any]) -> None:
        if instance is None:
            return self.value
        raise AttributeError(f'{self.name!r} attribute of {owner.__name__!r} is class-only')


<<<<<<< HEAD
def is_valid_field(name: str) -> bool:
    if not name.startswith('_'):
        return True
    return ROOT_KEY == name


def validate_private_attributes(private_attributes: Dict[str, Any]) -> None:
    """
    Ensure that private attributes may not be valid field names.
    """
    for name in private_attributes:
        if is_valid_field(name):
            raise NameError(
                f'Private attributes "{name}" must not be a valid field name; '
                f'Use sunder or dunder names, e. g. "_{name}" or "__{name}__"'
            )


=======
>>>>>>> e8326f89
Obj = TypeVar('Obj')


def smart_deepcopy(obj: Obj) -> Obj:
    """
<<<<<<< HEAD
    Use copy.deepcopy() only on unempty collections, otherwise use copy.copy() or return obj as is
    """

    if obj.__class__ in IMMUTABLE_NON_COLLECTIONS_TYPES:
        return obj  # fastest case: obj is immutable and not collection therefore will not be copied anyway
    elif not obj:
        return copy(obj)  # faster way for empty collections, no need to copy its members
    return deepcopy(obj)  # slowest way
=======
    Return type as is for immutable built-in types
    Use obj.copy() for built-in empty collections
    Use copy.deepcopy() for non-empty collections and unknown objects
    """

    obj_type = obj.__class__
    if obj_type in IMMUTABLE_NON_COLLECTIONS_TYPES:
        return obj  # fastest case: obj is immutable and not collection therefore will not be copied anyway
    elif not obj and obj_type in BUILTIN_COLLECTIONS:
        # faster way for empty collections, no need to copy its members
        return obj if obj_type is tuple else obj.copy()  # type: ignore  # tuple doesn't have copy method
    return deepcopy(obj)  # slowest way when we actually might need a deepcopy
>>>>>>> e8326f89
<|MERGE_RESOLUTION|>--- conflicted
+++ resolved
@@ -1,15 +1,9 @@
 import warnings
-<<<<<<< HEAD
-from copy import copy, deepcopy
-from itertools import islice
-from types import FunctionType, GeneratorType, LambdaType
-=======
 import weakref
 from collections import OrderedDict, defaultdict, deque
 from copy import deepcopy
 from itertools import islice
 from types import BuiltinFunctionType, CodeType, FunctionType, GeneratorType, LambdaType, ModuleType
->>>>>>> e8326f89
 from typing import (
     TYPE_CHECKING,
     AbstractSet,
@@ -63,27 +57,28 @@
     'ROOT_KEY',
 )
 
-<<<<<<< HEAD
 ROOT_KEY = '__root__'
 IMMUTABLE_NON_COLLECTIONS_TYPES: AbstractSet[Type[Any]] = {
     int,
     float,
-=======
+    str,
+    bool,
+    bytes,
+    type,
+    type(None),
+    FunctionType,
+    LambdaType,
+}
+
 # these are types that are returned unchanged by deepcopy
 IMMUTABLE_NON_COLLECTIONS_TYPES: Set[Type[Any]] = {
     int,
     float,
     complex,
->>>>>>> e8326f89
     str,
     bool,
     bytes,
     type,
-<<<<<<< HEAD
-    type(None),
-    FunctionType,
-    LambdaType,
-=======
     NoneType,
     FunctionType,
     BuiltinFunctionType,
@@ -108,7 +103,6 @@
     OrderedDict,
     defaultdict,
     deque,
->>>>>>> e8326f89
 }
 
 
@@ -597,42 +591,11 @@
         raise AttributeError(f'{self.name!r} attribute of {owner.__name__!r} is class-only')
 
 
-<<<<<<< HEAD
-def is_valid_field(name: str) -> bool:
-    if not name.startswith('_'):
-        return True
-    return ROOT_KEY == name
-
-
-def validate_private_attributes(private_attributes: Dict[str, Any]) -> None:
-    """
-    Ensure that private attributes may not be valid field names.
-    """
-    for name in private_attributes:
-        if is_valid_field(name):
-            raise NameError(
-                f'Private attributes "{name}" must not be a valid field name; '
-                f'Use sunder or dunder names, e. g. "_{name}" or "__{name}__"'
-            )
-
-
-=======
->>>>>>> e8326f89
 Obj = TypeVar('Obj')
 
 
 def smart_deepcopy(obj: Obj) -> Obj:
     """
-<<<<<<< HEAD
-    Use copy.deepcopy() only on unempty collections, otherwise use copy.copy() or return obj as is
-    """
-
-    if obj.__class__ in IMMUTABLE_NON_COLLECTIONS_TYPES:
-        return obj  # fastest case: obj is immutable and not collection therefore will not be copied anyway
-    elif not obj:
-        return copy(obj)  # faster way for empty collections, no need to copy its members
-    return deepcopy(obj)  # slowest way
-=======
     Return type as is for immutable built-in types
     Use obj.copy() for built-in empty collections
     Use copy.deepcopy() for non-empty collections and unknown objects
@@ -645,4 +608,20 @@
         # faster way for empty collections, no need to copy its members
         return obj if obj_type is tuple else obj.copy()  # type: ignore  # tuple doesn't have copy method
     return deepcopy(obj)  # slowest way when we actually might need a deepcopy
->>>>>>> e8326f89
+
+
+def is_valid_field(name: str) -> bool:
+    if not name.startswith('_'):
+        return True
+    return ROOT_KEY == name
+
+
+def validate_private_attributes(private_attributes: Dict[str, Any]) -> None:
+    """
+    Ensure that private attributes may not be valid field names.
+    """
+    for name in private_attributes:
+        if is_valid_field(name):
+            raise NameError(
+                f'Private attributes "{name}" must not be a valid field name; '
+                f'Use sunder or dunder names, e. g. "_{name}" or "__{name}__"'