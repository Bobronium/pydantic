<<<<<<< HEAD
=======
import inspect
import platform
import sys
>>>>>>> fe0be5ff
import warnings
from collections import OrderedDict
from importlib import import_module
<<<<<<< HEAD
from inspect import Parameter, Signature, isgenerator, signature
from itertools import islice
=======
from pathlib import Path
>>>>>>> fe0be5ff
from typing import (
    TYPE_CHECKING,
    AbstractSet,
    Any,
    Callable,
    Dict,
    Generator,
    Iterator,
    List,
    Optional,
    Set,
    Tuple,
    Type,
    TypeVar,
    Union,
    no_type_check,
)

from .typing import AnyType, display_as_type

if TYPE_CHECKING:
    from .main import BaseModel, BaseConfig  # noqa: F401
    from .typing import AbstractSetIntStr, DictIntStrAny, IntStr, ReprArgs  # noqa: F401
<<<<<<< HEAD
    from .fields import ModelField  # noqa: F401
=======
    from .dataclasses import DataclassType  # noqa: F401
>>>>>>> fe0be5ff

KeyType = TypeVar('KeyType')


def import_string(dotted_path: str) -> Any:
    """
    Stolen approximately from django. Import a dotted module path and return the attribute/class designated by the
    last name in the path. Raise ImportError if the import fails.
    """
    try:
        module_path, class_name = dotted_path.strip(' ').rsplit('.', 1)
    except ValueError as e:
        raise ImportError(f'"{dotted_path}" doesn\'t look like a module path') from e

    module = import_module(module_path)
    try:
        return getattr(module, class_name)
    except AttributeError as e:
        raise ImportError(f'Module "{module_path}" does not define a "{class_name}" attribute') from e


def truncate(v: Union[str], *, max_len: int = 80) -> str:
    """
    Truncate a value and add a unicode ellipsis (three dots) to the end if it was too long
    """
    warnings.warn('`truncate` is no-longer used by pydantic and is deprecated', DeprecationWarning)
    if isinstance(v, str) and len(v) > (max_len - 2):
        # -3 so quote + string + … + quote has correct length
        return (v[: (max_len - 3)] + '…').__repr__()
    try:
        v = v.__repr__()
    except TypeError:
        v = type(v).__repr__(v)  # in case v is a type
    if len(v) > max_len:
        v = v[: max_len - 1] + '…'
    return v


ExcType = Type[Exception]


def sequence_like(v: AnyType) -> bool:
    return isinstance(v, (list, tuple, set, frozenset)) or isgenerator(v)


def validate_field_name(bases: List[Type['BaseModel']], field_name: str) -> None:
    """
    Ensure that the field's name does not shadow an existing attribute of the model.
    """
    for base in bases:
        if getattr(base, field_name, None):
            raise NameError(
                f'Field name "{field_name}" shadows a BaseModel attribute; '
                f'use a different field name with "alias=\'{field_name}\'".'
            )


def lenient_issubclass(cls: Any, class_or_tuple: Union[AnyType, Tuple[AnyType, ...]]) -> bool:
    return isinstance(cls, type) and issubclass(cls, class_or_tuple)


def in_ipython() -> bool:
    """
    Check whether we're in an ipython environment, including jupyter notebooks.
    """
    try:
        eval('__IPYTHON__')
    except NameError:
        return False
    else:  # pragma: no cover
        return True


def deep_update(mapping: Dict[KeyType, Any], updating_mapping: Dict[KeyType, Any]) -> Dict[KeyType, Any]:
    updated_mapping = mapping.copy()
    for k, v in updating_mapping.items():
        if k in mapping and isinstance(mapping[k], dict) and isinstance(v, dict):
            updated_mapping[k] = deep_update(mapping[k], v)
        else:
            updated_mapping[k] = v
    return updated_mapping


def almost_equal_floats(value_1: float, value_2: float, *, delta: float = 1e-8) -> bool:
    """
    Return True if two floats are almost equal
    """
    return abs(value_1 - value_2) <= delta


<<<<<<< HEAD
def generate_model_signature(
    init: Callable[..., None], fields: Dict[str, 'ModelField'], config: Type['BaseConfig']
) -> Signature:
    """
    Generate signature for model based on its fields
    """

    present_params = signature(init).parameters.values()
    merged_params: OrderedDict[str, Parameter] = OrderedDict()
    var_kw = None
    use_var_kw = False

    for param in islice(present_params, 1, len(present_params)):  # skip self arg
        if param.kind is param.VAR_KEYWORD:
            var_kw = param
            continue
        merged_params[param.name] = param

    allow_names = config.allow_population_by_field_name
    for field_name, field in fields.items():
        param_name = field.alias
        if field_name in merged_params or param_name in merged_params:
            continue
        elif not param_name.isidentifier():
            if allow_names and field_name.isidentifier():
                param_name = field_name
            else:
                use_var_kw = True
                continue

        # TODO: replace annotation with actual expected types once #1055 solved
        kwargs = {'default': field.default} if not field.required else {}
        merged_params[param_name] = Parameter(param_name, Parameter.KEYWORD_ONLY, annotation=field.type_, **kwargs)

    extra = config.extra
    if extra is extra.allow:
        use_var_kw = True

    if use_var_kw and var_kw is not None:
        merged_params[var_kw.name] = var_kw

    return Signature(parameters=list(merged_params.values()), return_annotation=None)
=======
def get_model(obj: Union[Type['BaseModel'], Type['DataclassType']]) -> Type['BaseModel']:
    from .main import BaseModel  # noqa: F811

    try:
        model_cls = obj.__pydantic_model__  # type: ignore
    except AttributeError:
        model_cls = obj

    if not issubclass(model_cls, BaseModel):
        raise TypeError('Unsupported type, must be either BaseModel or dataclass')
    return model_cls
>>>>>>> fe0be5ff


class PyObjectStr(str):
    """
    String class where repr doesn't include quotes. Useful with Representation when you want to return a string
    representation of something that valid (or pseudo-valid) python.
    """

    def __repr__(self) -> str:
        return str(self)


class Representation:
    """
    Mixin to provide __str__, __repr__, and __pretty__ methods. See #884 for more details.

    __pretty__ is used by [devtools](https://python-devtools.helpmanual.io/) to provide human readable representations
    of objects.
    """

    def __repr_args__(self) -> 'ReprArgs':
        """
        Returns the attributes to show in __str__, __repr__, and __pretty__ this is generally overridden.

        Can either return:
        * name - value pairs, e.g.: `[('foo_name', 'foo'), ('bar_name', ['b', 'a', 'r'])]`
        * or, just values, e.g.: `[(None, 'foo'), (None, ['b', 'a', 'r'])]`
        """
        attrs = ((s, getattr(self, s)) for s in self.__slots__)
        return [(a, v) for a, v in attrs if v is not None]

    def __repr_name__(self) -> str:
        """
        Name of the instance's class, used in __repr__.
        """
        return self.__class__.__name__

    def __repr_str__(self, join_str: str) -> str:
        return join_str.join(repr(v) if a is None else f'{a}={v!r}' for a, v in self.__repr_args__())

    def __pretty__(self, fmt: Callable[[Any], Any], **kwargs: Any) -> Generator[Any, None, None]:
        """
        Used by devtools (https://python-devtools.helpmanual.io/) to provide a human readable representations of objects
        """
        yield self.__repr_name__() + '('
        yield 1
        for name, value in self.__repr_args__():
            if name is not None:
                yield name + '='
            yield fmt(value)
            yield ','
            yield 0
        yield -1
        yield ')'

    def __str__(self) -> str:
        return self.__repr_str__(' ')

    def __repr__(self) -> str:
        return f'{self.__repr_name__()}({self.__repr_str__(", ")})'


class GetterDict(Representation):
    """
    Hack to make object's smell just enough like dicts for validate_model.

    We can't inherit from Mapping[str, Any] because it upsets cython so we have to implement all methods ourselves.
    """

    __slots__ = ('_obj',)

    def __init__(self, obj: Any):
        self._obj = obj

    def __getitem__(self, key: str) -> Any:
        try:
            return getattr(self._obj, key)
        except AttributeError as e:
            raise KeyError(key) from e

    def get(self, key: Any, default: Any = None) -> Any:
        return getattr(self._obj, key, default)

    def extra_keys(self) -> Set[Any]:
        """
        We don't want to get any other attributes of obj if the model didn't explicitly ask for them
        """
        return set()

    def keys(self) -> List[Any]:
        """
        Keys of the pseudo dictionary, uses a list not set so order information can be maintained like python
        dictionaries.
        """
        return list(self)

    def values(self) -> List[Any]:
        return [self[k] for k in self]

    def items(self) -> Iterator[Tuple[str, Any]]:
        for k in self:
            yield k, self.get(k)

    def __iter__(self) -> Iterator[str]:
        for name in dir(self._obj):
            if not name.startswith('_'):
                yield name

    def __len__(self) -> int:
        return sum(1 for _ in self)

    def __contains__(self, item: Any) -> bool:
        return item in self.keys()

    def __eq__(self, other: Any) -> bool:
        return dict(self) == dict(other.items())  # type: ignore

    def __repr_args__(self) -> 'ReprArgs':
        return [(None, dict(self))]  # type: ignore

    def __repr_name__(self) -> str:
        return f'GetterDict[{display_as_type(self._obj)}]'


class ValueItems(Representation):
    """
    Class for more convenient calculation of excluded or included fields on values.
    """

    __slots__ = ('_items', '_type')

    def __init__(self, value: Any, items: Union['AbstractSetIntStr', 'DictIntStrAny']) -> None:
        if TYPE_CHECKING:
            self._items: Union['AbstractSetIntStr', 'DictIntStrAny']
            self._type: Type[Union[set, dict]]  # type: ignore

        # For further type checks speed-up
        if isinstance(items, dict):
            self._type = dict
        elif isinstance(items, AbstractSet):
            self._type = set
        else:
            raise TypeError(f'Unexpected type of exclude value {type(items)}')

        if isinstance(value, (list, tuple)):
            items = self._normalize_indexes(items, len(value))

        self._items = items

    @no_type_check
    def is_excluded(self, item: Any) -> bool:
        """
        Check if item is fully excluded
        (value considered excluded if self._type is set and item contained in self._items
         or self._type is dict and self._items.get(item) is ...

        :param item: key or index of a value
        """
        if self._type is set:
            return item in self._items
        return self._items.get(item) is ...

    @no_type_check
    def is_included(self, item: Any) -> bool:
        """
        Check if value is contained in self._items

        :param item: key or index of value
        """
        return item in self._items

    @no_type_check
    def for_element(self, e: 'IntStr') -> Optional[Union['AbstractSetIntStr', 'DictIntStrAny']]:
        """
        :param e: key or index of element on value
        :return: raw values for elemet if self._items is dict and contain needed element
        """

        if self._type is dict:
            item = self._items.get(e)
            return item if item is not ... else None
        return None

    @no_type_check
    def _normalize_indexes(
        self, items: Union['AbstractSetIntStr', 'DictIntStrAny'], v_length: int
    ) -> Union['AbstractSetIntStr', 'DictIntStrAny']:
        """
        :param items: dict or set of indexes which will be normalized
        :param v_length: length of sequence indexes of which will be

        >>> self._normalize_indexes({0, -2, -1}, 4)
        {0, 2, 3}
        """
        if self._type is set:
            return {v_length + i if i < 0 else i for i in items}
        else:
            return {v_length + i if i < 0 else i: v for i, v in items.items()}

    def __repr_args__(self) -> 'ReprArgs':
        return [(None, self._items)]


def version_info() -> str:
    from .main import compiled
    from .version import VERSION

    optional_deps = []
    for p in ('typing-extensions', 'email-validator', 'devtools'):
        try:
            import_module(p.replace('-', '_'))
        except ImportError:
            continue
        optional_deps.append(p)

    info = {
        'pydantic version': VERSION,
        'pydantic compiled': compiled,
        'install path': Path(__file__).resolve().parent,
        'python version': sys.version,
        'platform': platform.platform(),
        'optional deps. installed': optional_deps,
    }
    return '\n'.join('{:>30} {}'.format(k + ':', str(v).replace('\n', ' ')) for k, v in info.items())<|MERGE_RESOLUTION|>--- conflicted
+++ resolved
@@ -1,18 +1,12 @@
-<<<<<<< HEAD
-=======
+import warnings
 import inspect
 import platform
 import sys
->>>>>>> fe0be5ff
-import warnings
 from collections import OrderedDict
 from importlib import import_module
-<<<<<<< HEAD
 from inspect import Parameter, Signature, isgenerator, signature
 from itertools import islice
-=======
 from pathlib import Path
->>>>>>> fe0be5ff
 from typing import (
     TYPE_CHECKING,
     AbstractSet,
@@ -36,11 +30,8 @@
 if TYPE_CHECKING:
     from .main import BaseModel, BaseConfig  # noqa: F401
     from .typing import AbstractSetIntStr, DictIntStrAny, IntStr, ReprArgs  # noqa: F401
-<<<<<<< HEAD
     from .fields import ModelField  # noqa: F401
-=======
     from .dataclasses import DataclassType  # noqa: F401
->>>>>>> fe0be5ff
 
 KeyType = TypeVar('KeyType')
 
@@ -131,7 +122,6 @@
     return abs(value_1 - value_2) <= delta
 
 
-<<<<<<< HEAD
 def generate_model_signature(
     init: Callable[..., None], fields: Dict[str, 'ModelField'], config: Type['BaseConfig']
 ) -> Signature:
@@ -174,7 +164,8 @@
         merged_params[var_kw.name] = var_kw
 
     return Signature(parameters=list(merged_params.values()), return_annotation=None)
-=======
+
+
 def get_model(obj: Union[Type['BaseModel'], Type['DataclassType']]) -> Type['BaseModel']:
     from .main import BaseModel  # noqa: F811
 
@@ -186,7 +177,6 @@
     if not issubclass(model_cls, BaseModel):
         raise TypeError('Unsupported type, must be either BaseModel or dataclass')
     return model_cls
->>>>>>> fe0be5ff
 
 
 class PyObjectStr(str):
