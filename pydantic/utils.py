<<<<<<< HEAD
import platform
import sys
import warnings
from collections import OrderedDict
from importlib import import_module
from inspect import Parameter, Signature, isgenerator, signature
from itertools import islice
from pathlib import Path
=======
import warnings
from types import GeneratorType
>>>>>>> a97c120d
from typing import (
    TYPE_CHECKING,
    AbstractSet,
    Any,
    Callable,
    Dict,
    Generator,
    Iterator,
    List,
    Optional,
    Set,
    Tuple,
    Type,
    TypeVar,
    Union,
    no_type_check,
)

from .typing import AnyType, display_as_type
from .version import version_info

if TYPE_CHECKING:
    from .main import BaseModel, BaseConfig  # noqa: F401
    from .typing import AbstractSetIntStr, DictIntStrAny, IntStr, ReprArgs  # noqa: F401
    from .fields import ModelField  # noqa: F401
    from .dataclasses import DataclassType  # noqa: F401

__all__ = (
    'import_string',
    'sequence_like',
    'validate_field_name',
    'lenient_issubclass',
    'in_ipython',
    'deep_update',
    'update_not_none',
    'almost_equal_floats',
    'get_model',
    'PyObjectStr',
    'Representation',
    'GetterDict',
    'ValueItems',
    'version_info',  # required here to match behaviour in v1.3
)


def import_string(dotted_path: str) -> Any:
    """
    Stolen approximately from django. Import a dotted module path and return the attribute/class designated by the
    last name in the path. Raise ImportError if the import fails.
    """
    from importlib import import_module

    try:
        module_path, class_name = dotted_path.strip(' ').rsplit('.', 1)
    except ValueError as e:
        raise ImportError(f'"{dotted_path}" doesn\'t look like a module path') from e

    module = import_module(module_path)
    try:
        return getattr(module, class_name)
    except AttributeError as e:
        raise ImportError(f'Module "{module_path}" does not define a "{class_name}" attribute') from e


def truncate(v: Union[str], *, max_len: int = 80) -> str:
    """
    Truncate a value and add a unicode ellipsis (three dots) to the end if it was too long
    """
    warnings.warn('`truncate` is no-longer used by pydantic and is deprecated', DeprecationWarning)
    if isinstance(v, str) and len(v) > (max_len - 2):
        # -3 so quote + string + … + quote has correct length
        return (v[: (max_len - 3)] + '…').__repr__()
    try:
        v = v.__repr__()
    except TypeError:
        v = type(v).__repr__(v)  # in case v is a type
    if len(v) > max_len:
        v = v[: max_len - 1] + '…'
    return v


def sequence_like(v: AnyType) -> bool:
<<<<<<< HEAD
    return isinstance(v, (list, tuple, set, frozenset)) or isgenerator(v)
=======
    return isinstance(v, (list, tuple, set, frozenset, GeneratorType))
>>>>>>> a97c120d


def validate_field_name(bases: List[Type['BaseModel']], field_name: str) -> None:
    """
    Ensure that the field's name does not shadow an existing attribute of the model.
    """
    for base in bases:
        if getattr(base, field_name, None):
            raise NameError(
                f'Field name "{field_name}" shadows a BaseModel attribute; '
                f'use a different field name with "alias=\'{field_name}\'".'
            )


def lenient_issubclass(cls: Any, class_or_tuple: Union[AnyType, Tuple[AnyType, ...]]) -> bool:
    return isinstance(cls, type) and issubclass(cls, class_or_tuple)


def in_ipython() -> bool:
    """
    Check whether we're in an ipython environment, including jupyter notebooks.
    """
    try:
        eval('__IPYTHON__')
    except NameError:
        return False
    else:  # pragma: no cover
        return True


KeyType = TypeVar('KeyType')


def deep_update(mapping: Dict[KeyType, Any], updating_mapping: Dict[KeyType, Any]) -> Dict[KeyType, Any]:
    updated_mapping = mapping.copy()
    for k, v in updating_mapping.items():
        if k in mapping and isinstance(mapping[k], dict) and isinstance(v, dict):
            updated_mapping[k] = deep_update(mapping[k], v)
        else:
            updated_mapping[k] = v
    return updated_mapping


def update_not_none(mapping: Dict[Any, Any], **update: Any) -> None:
    mapping.update({k: v for k, v in update.items() if v is not None})


def almost_equal_floats(value_1: float, value_2: float, *, delta: float = 1e-8) -> bool:
    """
    Return True if two floats are almost equal
    """
    return abs(value_1 - value_2) <= delta


def generate_model_signature(
    init: Callable[..., None], fields: Dict[str, 'ModelField'], config: Type['BaseConfig']
) -> Signature:
    """
    Generate signature for model based on its fields
    """

    present_params = signature(init).parameters.values()
    merged_params: Dict[str, Parameter] = {}
    var_kw = None
    use_var_kw = False

    for param in islice(present_params, 1, len(present_params)):  # skip self arg
        if param.kind is param.VAR_KEYWORD:
            var_kw = param
            continue
        merged_params[param.name] = param

    allow_names = config.allow_population_by_field_name
    for field_name, field in fields.items():
        param_name = field.alias
        if field_name in merged_params or param_name in merged_params:
            continue
        elif not param_name.isidentifier():
            if allow_names and field_name.isidentifier():
                param_name = field_name
            else:
                use_var_kw = True
                continue

        # TODO: replace annotation with actual expected types once #1055 solved
        kwargs = {'default': field.default} if not field.required else {}
        merged_params[param_name] = Parameter(param_name, Parameter.KEYWORD_ONLY, annotation=field.type_, **kwargs)

    if config.extra is config.extra.allow:
        use_var_kw = True

    if use_var_kw and var_kw is not None:
        merged_params[var_kw.name] = var_kw

    return Signature(parameters=list(merged_params.values()), return_annotation=None)


def get_model(obj: Union[Type['BaseModel'], Type['DataclassType']]) -> Type['BaseModel']:
    from .main import BaseModel  # noqa: F811

    try:
        model_cls = obj.__pydantic_model__  # type: ignore
    except AttributeError:
        model_cls = obj

    if not issubclass(model_cls, BaseModel):
        raise TypeError('Unsupported type, must be either BaseModel or dataclass')
    return model_cls


class PyObjectStr(str):
    """
    String class where repr doesn't include quotes. Useful with Representation when you want to return a string
    representation of something that valid (or pseudo-valid) python.
    """

    def __repr__(self) -> str:
        return str(self)


class Representation:
    """
    Mixin to provide __str__, __repr__, and __pretty__ methods. See #884 for more details.

    __pretty__ is used by [devtools](https://python-devtools.helpmanual.io/) to provide human readable representations
    of objects.
    """

    def __repr_args__(self) -> 'ReprArgs':
        """
        Returns the attributes to show in __str__, __repr__, and __pretty__ this is generally overridden.

        Can either return:
        * name - value pairs, e.g.: `[('foo_name', 'foo'), ('bar_name', ['b', 'a', 'r'])]`
        * or, just values, e.g.: `[(None, 'foo'), (None, ['b', 'a', 'r'])]`
        """
        attrs = ((s, getattr(self, s)) for s in self.__slots__)
        return [(a, v) for a, v in attrs if v is not None]

    def __repr_name__(self) -> str:
        """
        Name of the instance's class, used in __repr__.
        """
        return self.__class__.__name__

    def __repr_str__(self, join_str: str) -> str:
        return join_str.join(repr(v) if a is None else f'{a}={v!r}' for a, v in self.__repr_args__())

    def __pretty__(self, fmt: Callable[[Any], Any], **kwargs: Any) -> Generator[Any, None, None]:
        """
        Used by devtools (https://python-devtools.helpmanual.io/) to provide a human readable representations of objects
        """
        yield self.__repr_name__() + '('
        yield 1
        for name, value in self.__repr_args__():
            if name is not None:
                yield name + '='
            yield fmt(value)
            yield ','
            yield 0
        yield -1
        yield ')'

    def __str__(self) -> str:
        return self.__repr_str__(' ')

    def __repr__(self) -> str:
        return f'{self.__repr_name__()}({self.__repr_str__(", ")})'


class GetterDict(Representation):
    """
    Hack to make object's smell just enough like dicts for validate_model.

    We can't inherit from Mapping[str, Any] because it upsets cython so we have to implement all methods ourselves.
    """

    __slots__ = ('_obj',)

    def __init__(self, obj: Any):
        self._obj = obj

    def __getitem__(self, key: str) -> Any:
        try:
            return getattr(self._obj, key)
        except AttributeError as e:
            raise KeyError(key) from e

    def get(self, key: Any, default: Any = None) -> Any:
        return getattr(self._obj, key, default)

    def extra_keys(self) -> Set[Any]:
        """
        We don't want to get any other attributes of obj if the model didn't explicitly ask for them
        """
        return set()

    def keys(self) -> List[Any]:
        """
        Keys of the pseudo dictionary, uses a list not set so order information can be maintained like python
        dictionaries.
        """
        return list(self)

    def values(self) -> List[Any]:
        return [self[k] for k in self]

    def items(self) -> Iterator[Tuple[str, Any]]:
        for k in self:
            yield k, self.get(k)

    def __iter__(self) -> Iterator[str]:
        for name in dir(self._obj):
            if not name.startswith('_'):
                yield name

    def __len__(self) -> int:
        return sum(1 for _ in self)

    def __contains__(self, item: Any) -> bool:
        return item in self.keys()

    def __eq__(self, other: Any) -> bool:
        return dict(self) == dict(other.items())  # type: ignore

    def __repr_args__(self) -> 'ReprArgs':
        return [(None, dict(self))]  # type: ignore

    def __repr_name__(self) -> str:
        return f'GetterDict[{display_as_type(self._obj)}]'


class ValueItems(Representation):
    """
    Class for more convenient calculation of excluded or included fields on values.
    """

    __slots__ = ('_items', '_type')

    def __init__(self, value: Any, items: Union['AbstractSetIntStr', 'DictIntStrAny']) -> None:
        if TYPE_CHECKING:
            self._items: Union['AbstractSetIntStr', 'DictIntStrAny']
            self._type: Type[Union[set, dict]]  # type: ignore

        # For further type checks speed-up
        if isinstance(items, dict):
            self._type = dict
        elif isinstance(items, AbstractSet):
            self._type = set
        else:
            raise TypeError(f'Unexpected type of exclude value {type(items)}')

        if isinstance(value, (list, tuple)):
            items = self._normalize_indexes(items, len(value))

        self._items = items

    @no_type_check
    def is_excluded(self, item: Any) -> bool:
        """
        Check if item is fully excluded
        (value considered excluded if self._type is set and item contained in self._items
         or self._type is dict and self._items.get(item) is ...

        :param item: key or index of a value
        """
        if self._type is set:
            return item in self._items
        return self._items.get(item) is ...

    @no_type_check
    def is_included(self, item: Any) -> bool:
        """
        Check if value is contained in self._items

        :param item: key or index of value
        """
        return item in self._items

    @no_type_check
    def for_element(self, e: 'IntStr') -> Optional[Union['AbstractSetIntStr', 'DictIntStrAny']]:
        """
        :param e: key or index of element on value
        :return: raw values for elemet if self._items is dict and contain needed element
        """

        if self._type is dict:
            item = self._items.get(e)
            return item if item is not ... else None
        return None

    @no_type_check
    def _normalize_indexes(
        self, items: Union['AbstractSetIntStr', 'DictIntStrAny'], v_length: int
    ) -> Union['AbstractSetIntStr', 'DictIntStrAny']:
        """
        :param items: dict or set of indexes which will be normalized
        :param v_length: length of sequence indexes of which will be

        >>> self._normalize_indexes({0, -2, -1}, 4)
        {0, 2, 3}
        """
        if self._type is set:
            return {v_length + i if i < 0 else i for i in items}
        else:
            return {v_length + i if i < 0 else i: v for i, v in items.items()}

    def __repr_args__(self) -> 'ReprArgs':
        return [(None, self._items)]<|MERGE_RESOLUTION|>--- conflicted
+++ resolved
@@ -1,16 +1,12 @@
-<<<<<<< HEAD
 import platform
 import sys
 import warnings
+from types import GeneratorType
 from collections import OrderedDict
 from importlib import import_module
 from inspect import Parameter, Signature, isgenerator, signature
 from itertools import islice
 from pathlib import Path
-=======
-import warnings
-from types import GeneratorType
->>>>>>> a97c120d
 from typing import (
     TYPE_CHECKING,
     AbstractSet,
@@ -93,11 +89,7 @@
 
 
 def sequence_like(v: AnyType) -> bool:
-<<<<<<< HEAD
-    return isinstance(v, (list, tuple, set, frozenset)) or isgenerator(v)
-=======
     return isinstance(v, (list, tuple, set, frozenset, GeneratorType))
->>>>>>> a97c120d
 
 
 def validate_field_name(bases: List[Type['BaseModel']], field_name: str) -> None:
