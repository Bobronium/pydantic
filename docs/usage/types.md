Where possible *pydantic* uses [standard library types](#standard-library-types) to define fields, thus smoothing
the learning curve. For many useful applications, however, no standard library type exists,
so *pydantic* implements [many commonly used types](#pydantic-types).

If no existing type suits your purpose you can also implement your [own pydantic-compatible types](#custom-data-types)
with custom properties and validation.

## Standard Library Types

*pydantic* supports many common types from the python standard library. If you need stricter processing see
[Strict Types](#strict-types); if you need to constrain the values allowed (e.g. to require a positive int) see
[Constrained Types](#constrained-types).

`bool`
: see [Booleans](#booleans) below for details on how bools are validated and what values are permitted

`int`
: *pydantic* uses `int(v)` to coerce types to an `int`;
  see [this](models.md#data-conversion) warning on loss of information during data conversion

`float`
: similarly, `float(v)` is used to coerce values to floats

`str`
: strings are accepted as-is, `int` `float` and `Decimal` are coerced using `str(v)`, `bytes` and `bytearray` are
  converted using `v.decode()`, enums inheriting from `str` are converted using `v.value`,
  and all other types cause an error

`bytes`
: `bytes` are accepted as-is, `bytearray` is converted using `bytes(v)`, `str` are converted using `v.encode()`,
  and `int`, `float`, and `Decimal` are coerced using `str(v).encode()`

`list`
: allows `list`, `tuple`, `set`, `frozenset`, or generators and casts to a list;
  see `typing.List` below for sub-type constraints

`tuple`
: allows `list`, `tuple`, `set`, `frozenset`, or generators and casts to a tuple;
  see `typing.Tuple` below for sub-type constraints

`dict`
: `dict(v)` is used to attempt to convert a dictionary;
  see `typing.Dict` below for sub-type constraints

`set`
: allows `list`, `tuple`, `set`, `frozenset`, or generators and casts to a set;
  see `typing.Set` below for sub-type constraints

`frozenset`
: allows `list`, `tuple`, `set`, `frozenset`, or generators and casts to a frozen set;
  see `typing.FrozenSet` below for sub-type constraints

`datetime.date`
: see [Datetime Types](#datetime-types) below for more detail on parsing and validation

`datetime.time`
: see [Datetime Types](#datetime-types) below for more detail on parsing and validation

`datetime.datetime`
: see [Datetime Types](#datetime-types) below for more detail on parsing and validation

`datetime.timedelta`
: see [Datetime Types](#datetime-types) below for more detail on parsing and validation

`typing.Any`
: allows any value include `None`, thus an `Any` field is optional

`typing.TypeVar`
: constrains the values allowed based on `constraints` or `bound`, see [TypeVar](#typevar)

`typing.Union`
: see [Unions](#unions) below for more detail on parsing and validation

`typing.Optional`
: `Optional[x]` is simply short hand for `Union[x, None]`;
  see [Unions](#unions) below for more detail on parsing and validation and [Required Fields](models.md#required-fields) for details about required fields that can receive `None` as a value.

`typing.List`
: see [Typing Iterables](#typing-iterables) below for more detail on parsing and validation

`typing.Tuple`
: see [Typing Iterables](#typing-iterables) below for more detail on parsing and validation

`typing.Dict`
: see [Typing Iterables](#typing-iterables) below for more detail on parsing and validation

`typing.Set`
: see [Typing Iterables](#typing-iterables) below for more detail on parsing and validation

`typing.FrozenSet`
: see [Typing Iterables](#typing-iterables) below for more detail on parsing and validation

`typing.Sequence`
: see [Typing Iterables](#typing-iterables) below for more detail on parsing and validation

`typing.Iterable`
: this is reserved for iterables that shouldn't be consumed. See [Infinite Generators](#infinite-generators) below for more detail on parsing and validation

`typing.Type`
: see [Type](#type) below for more detail on parsing and validation

`typing.Callable`
: see [Callable](#callable) below for more detail on parsing and validation

`typing.Pattern`
: will cause the input value to be passed to `re.compile(v)` to create a regex pattern

`ipaddress.IPv4Address`
: simply uses the type itself for validation by passing the value to `IPv4Address(v)`;
  see [Pydantic Types](#pydantic-types) for other custom IP address types

`ipaddress.IPv4Interface`
: simply uses the type itself for validation by passing the value to `IPv4Address(v)`;
  see [Pydantic Types](#pydantic-types) for other custom IP address types

`ipaddress.IPv4Network`
: simply uses the type itself for validation by passing the value to `IPv4Network(v)`;
  see [Pydantic Types](#pydantic-types) for other custom IP address types

`ipaddress.IPv6Address`
: simply uses the type itself for validation by passing the value to `IPv6Address(v)`;
  see [Pydantic Types](#pydantic-types) for other custom IP address types

`ipaddress.IPv6Interface`
: simply uses the type itself for validation by passing the value to `IPv6Interface(v)`;
  see [Pydantic Types](#pydantic-types) for other custom IP address types

`ipaddress.IPv6Network`
: simply uses the type itself for validation by passing the value to `IPv6Network(v)`;
  see [Pydantic Types](#pydantic-types) for other custom IP address types

`enum.Enum`
: checks that the value is a valid member of the enum;
  see [Enums and Choices](#enums-and-choices) for more details

`enum.IntEnum`
: checks that the value is a valid member of the integer enum;
  see [Enums and Choices](#enums-and-choices) for more details

`decimal.Decimal`
: *pydantic* attempts to convert the value to a string, then passes the string to `Decimal(v)`

`pathlib.Path`
: simply uses the type itself for validation by passing the value to `Path(v)`;
  see [Pydantic Types](#pydantic-types) for other more strict path types

`uuid.UUID`
: strings and bytes (converted to strings) are passed to `UUID(v)`;
  see [Pydantic Types](#pydantic-types) for other stricter UUID types

`ByteSize`
: converts a bytes string with units to bytes

### Typing Iterables

*pydantic* uses standard library `typing` types as defined in PEP 484 to define complex objects.

```py
{!.tmp_examples/types_iterables.py!}
```
_(This script is complete, it should run "as is")_

### Infinite Generators

If you have a generator you can use `Sequence` as described above. In that case, the
generator will be consumed and stored on the model as a list and its values will be
validated with the sub-type of `Sequence` (e.g. `int` in `Sequence[int]`).

But if you have a generator that you don't want to be consumed, e.g. an infinite
generator or a remote data loader, you can define its type with `Iterable`:

```py
{!.tmp_examples/types_infinite_generator.py!}
```
_(This script is complete, it should run "as is")_

!!! warning
    `Iterable` fields only perform a simple check that the argument is iterable and
    won't be consumed.

    No validation of their values is performed as it cannot be done without consuming
    the iterable.

!!! tip
    If you want to validate the values of an infinite generator you can create a
    separate model and use it while consuming the generator, reporting the validation
    errors as appropriate.

    pydantic can't validate the values automatically for you because it would require
    consuming the infinite generator.

## Validating the first value

You can create a [validator](validators.md) to validate the first value in an infinite generator and still not consume it entirely.

```py
{!.tmp_examples/types_infinite_generator_validate_first.py!}
```
_(This script is complete, it should run "as is")_

### Unions

The `Union` type allows a model attribute to accept different types, e.g.:

!!! warning
    This script is complete, it should run "as is". However, it may not reflect the desired behavior; see below.

```py
{!.tmp_examples/types_union_incorrect.py!}
```

However, as can be seen above, *pydantic* will attempt to 'match' any of the types defined under `Union` and will use
the first one that matches. In the above example the `id` of `user_03` was defined as a `uuid.UUID` class (which
is defined under the attribute's `Union` annotation) but as the `uuid.UUID` can be marshalled into an `int` it
chose to match against the `int` type and disregarded the other types.

As such, it is recommended that, when defining `Union` annotations, the most specific type is included first and
followed by less specific types. In the above example, the `UUID` class should precede the `int` and `str`
classes to preclude the unexpected representation as such:

```py
{!.tmp_examples/types_union_correct.py!}
```
_(This script is complete, it should run "as is")_

!!! tip
    The type `Optional[x]` is a shorthand for `Union[x, None]`.

    `Optional[x]` can also be used to specify a required field that can take `None` as a value.

    See more details in [Required Fields](models.md#required-fields).

### Enums and Choices

*pydantic* uses python's standard `enum` classes to define choices.

```py
{!.tmp_examples/types_choices.py!}
```
_(This script is complete, it should run "as is")_


### Datetime Types

*Pydantic* supports the following [datetime](https://docs.python.org/library/datetime.html#available-types)
types:

* `datetime` fields can be:

    * `datetime`, existing `datetime` object
    * `int` or `float`, assumed as Unix time, i.e. seconds (if <= `2e10`) or milliseconds (if > `2e10`) since 1 January 1970
    * `str`, following formats work:

        * `YYYY-MM-DD[T]HH:MM[:SS[.ffffff]][Z[±]HH[:]MM]]]`
        * `int` or `float` as a string (assumed as Unix time)

* `date` fields can be:

    * `date`, existing `date` object
    * `int` or `float`, see `datetime`
    * `str`, following formats work:

        * `YYYY-MM-DD`
        * `int` or `float`, see `datetime`

* `time` fields can be:

    * `time`, existing `time` object
    * `str`, following formats work:

        * `HH:MM[:SS[.ffffff]]`

* `timedelta` fields can be:

    * `timedelta`, existing `timedelta` object
    * `int` or `float`, assumed as seconds
    * `str`, following formats work:

        * `[-][DD ][HH:MM]SS[.ffffff]`
        * `[±]P[DD]DT[HH]H[MM]M[SS]S` (ISO 8601 format for timedelta)

```py
{!.tmp_examples/types_dt.py!}
```

### Booleans

!!! warning
    The logic for parsing `bool` fields has changed as of version **v1.0**.

    Prior to **v1.0**, `bool` parsing never failed, leading to some unexpected results.
    The new logic is described below.

A standard `bool` field will raise a `ValidationError` if the value is not one of the following:

* A valid boolean (i.e. `True` or `False`),
* The integers `0` or `1`,
* a `str` which when converted to lower case is one of
  `'0', 'off', 'f', 'false', 'n', 'no', '1', 'on', 't', 'true', 'y', 'yes'`
* a `bytes` which is valid (per the previous rule) when decoded to `str`

!!! note
    If you want stricter boolean logic (e.g. a field which only permits `True` and `False`) you can
    use [`StrictBool`](#strict-types).

Here is a script demonstrating some of these behaviors:

```py
{!.tmp_examples/types_boolean.py!}
```
_(This script is complete, it should run "as is")_

### Callable

Fields can also be of type `Callable`:

```py
{!.tmp_examples/types_callable.py!}
```
_(This script is complete, it should run "as is")_

!!! warning
    Callable fields only perform a simple check that the argument is
    callable; no validation of arguments, their types, or the return
    type is performed.

### Type

*pydantic* supports the use of `Type[T]` to specify that a field may only accept classes (not instances)
that are subclasses of `T`.

```py
{!.tmp_examples/types_type.py!}
```
_(This script is complete, it should run "as is")_

You may also use `Type` to specify that any class is allowed.

```py
{!.tmp_examples/types_bare_type.py!}
```
_(This script is complete, it should run "as is")_

### TypeVar

`TypeVar` is supported either unconstrained, constrained or with a bound.

```py
{!.tmp_examples/types_typevar.py!}
```
_(This script is complete, it should run "as is")_

## Literal Type

!!! note
<<<<<<< HEAD
    This is a new feature of the python standard library as of python 3.8; 
=======
    This is a new feature of the python standard library as of python 3.8;
>>>>>>> a97c120d
    prior to python 3.8, it requires the [typing-extensions](https://pypi.org/project/typing-extensions/) package.

*pydantic* supports the use of `typing.Literal` (or `typing_extensions.Literal` prior to python 3.8)
as a lightweight way to specify that a field may accept only specific literal values:

```py
{!.tmp_examples/types_literal1.py!}
```
_(This script is complete, it should run "as is")_

One benefit of this field type is that it can be used to check for equality with one or more specific values
without needing to declare custom validators:

```py
{!.tmp_examples/types_literal2.py!}
```
_(This script is complete, it should run "as is")_

With proper ordering in an annotated `Union`, you can use this to parse types of decreasing specificity:

```py
{!.tmp_examples/types_literal3.py!}
```
_(This script is complete, it should run "as is")_

## Pydantic Types

*pydantic* also provides a variety of other useful types:

`FilePath`
: like `Path`, but the path must exist and be a file

`DirectoryPath`
: like `Path`, but the path must exist and be a directory

`EmailStr`
: requires [email-validator](https://github.com/JoshData/python-email-validator) to be installed;
  the input string must be a valid email address, and the output is a simple string



`NameEmail`
: requires [email-validator](https://github.com/JoshData/python-email-validator) to be installed;
  the input string must be either a valid email address or in the format `Fred Bloggs <fred.bloggs@example.com>`,
  and the output is a `NameEmail` object which has two properties: `name` and `email`.
  For `Fred Bloggs <fred.bloggs@example.com>` the name would be `"Fred Bloggs"`;
  for `fred.bloggs@example.com` it would be `"fred.bloggs"`.


`PyObject`
: expects a string and loads the python object importable at that dotted path;
  e.g. if `'math.cos'` was provided, the resulting field value would be the function `cos`

`Color`
: for parsing HTML and CSS colors; see [Color Type](#color-type)

`Json`
: a special type wrapper which loads JSON before parsing; see [JSON Type](#json-type)

`PaymentCardNumber`
: for parsing and validating payment cards; see [payment cards](#payment-card-numbers)

`AnyUrl`
: any URL; see [URLs](#urls)

`AnyHttpUrl`
: an HTTP URL; see [URLs](#urls)

`HttpUrl`
: a stricter HTTP URL; see [URLs](#urls)

`PostgresDsn`
: a postgres DSN style URL; see [URLs](#urls)

`RedisDsn`
: a redis DSN style URL; see [URLs](#urls)

`stricturl`
: a type method for arbitrary URL constraints; see [URLs](#urls)

`UUID1`
: requires a valid UUID of type 1; see `UUID` [above](#standard-library-types)

`UUID3`
: requires a valid UUID of type 3; see `UUID` [above](#standard-library-types)

`UUID4`
: requires a valid UUID of type 4; see `UUID` [above](#standard-library-types)

`UUID5`
: requires a valid UUID of type 5; see `UUID` [above](#standard-library-types)

`SecretBytes`
: bytes where the value is kept partially secret; see [Secrets](#secret-types)

`SecretStr`
: string where the value is kept partially secret; see [Secrets](#secret-types)

`IPvAnyAddress`
: allows either an `IPv4Address` or an `IPv6Address`

`IPvAnyInterface`
: allows either an `IPv4Interface` or an `IPv6Interface`

`IPvAnyNetwork`
: allows either an `IPv4Network` or an `IPv6Network`

`NegativeFloat`
: allows a float which is negative; uses standard `float` parsing then checks the value is less than 0;
  see [Constrained Types](#constrained-types)

`NegativeInt`
: allows an int which is negative; uses standard `int` parsing then checks the value is less than 0;
  see [Constrained Types](#constrained-types)

`PositiveFloat`
: allows a float which is positive; uses standard `float` parsing then checks the value is greater than 0;
  see [Constrained Types](#constrained-types)

`PositiveInt`
: allows an int which is positive; uses standard `int` parsing then checks the value is greater than 0;
  see [Constrained Types](#constrained-types)

`conbytes`
: type method for constraining bytes;
  see [Constrained Types](#constrained-types)

`condecimal`
: type method for constraining Decimals;
  see [Constrained Types](#constrained-types)

`confloat`
: type method for constraining floats;
  see [Constrained Types](#constrained-types)

`conint`
: type method for constraining ints;
  see [Constrained Types](#constrained-types)

`conlist`
: type method for constraining lists;
  see [Constrained Types](#constrained-types)

`constr`
: type method for constraining strs;
  see [Constrained Types](#constrained-types)

### URLs

For URI/URL validation the following types are available:

- `AnyUrl`: any scheme allowed, TLD not required
- `AnyHttpUrl`: schema `http` or `https`, TLD not required
- `HttpUrl`: schema `http` or `https`, TLD required, max length 2083
- `PostgresDsn`: schema `postgres` or `postgresql`, userinfo required, TLD not required
- `RedisDsn`: schema `redis`, userinfo required, tld not required
- `stricturl`, method with the following keyword arguments:
    - `strip_whitespace: bool = True`
    - `min_length: int = 1`
    - `max_length: int = 2 ** 16`
    - `tld_required: bool = True`
    - `allowed_schemes: Optional[Set[str]] = None`

The above types (which all inherit from `AnyUrl`) will attempt to give descriptive errors when invalid URLs are
provided:

```py
{!.tmp_examples/types_urls.py!}
```
_(This script is complete, it should run "as is")_

If you require a custom URI/URL type, it can be created in a similar way to the types defined above.

#### URL Properties

Assuming an input URL of `http://samuel:pass@example.com:8000/the/path/?query=here#fragment=is;this=bit`,
the above types export the following properties:

- `scheme`: always set - the url schema (`http` above)
- `host`: always set - the url host (`example.com` above)
- `host_type`: always set - describes the type of host, either:

  - `domain`: e.g. `example.com`,
  - `int_domain`: international domain, see [below](#international-domains), e.g. `exampl£e.org`,
  - `ipv4`: an IP V4 address, e.g. `127.0.0.1`, or
  - `ipv6`: an IP V6 address, e.g. `2001:db8:ff00:42`

- `user`: optional - the username if included (`samuel` above)
- `password`: optional - the password if included (`pass` above)
- `tld`: optional - the top level domain (`com` above),
  **Note: this will be wrong for any two-level domain, e.g. "co.uk".** You'll need to implement your own list of TLDs
  if you require full TLD validation
- `port`: optional - the port (`8000` above)
- `path`: optional - the path (`/the/path/` above)
- `query`: optional - the URL query (aka GET arguments or "search string") (`query=here` above)
- `fragment`: optional - the fragment (`fragment=is;this=bit` above)

If further validation is required, these properties can be used by validators to enforce specific behaviour:

```py
{!.tmp_examples/types_url_properties.py!}
```
_(This script is complete, it should run "as is")_

#### International Domains

"International domains" (e.g. a URL where the host or TLD includes non-ascii characters) will be encoded via
[punycode](https://en.wikipedia.org/wiki/Punycode) (see
[this article](https://www.xudongz.com/blog/2017/idn-phishing/) for a good description of why this is important):

```py
{!.tmp_examples/types_url_punycode.py!}
```
_(This script is complete, it should run "as is")_


!!! warning
    #### Underscores in Hostnames

    In *pydantic* underscores are allowed in all parts of a domain except the tld.
    Technically this might be wrong - in theory the hostname cannot have underscores, but subdomains can.

    To explain this; consider the following two cases:

    - `exam_ple.co.uk`: the hostname is `exam_ple`, which should not be allowed since it contains an underscore
    - `foo_bar.example.com` the hostname is `example`, which should be allowed since the underscore is in the subdomain

    Without having an exhaustive list of TLDs, it would be impossible to differentiate between these two. Therefore
    underscores are allowed, but you can always do further validation in a validator if desired.

    Also, Chrome, Firefox, and Safari all currently accept `http://exam_ple.com` as a URL, so we're in good
    (or at least big) company.

### Color Type

You can use the `Color` data type for storing colors as per
[CSS3 specification](http://www.w3.org/TR/css3-color/#svg-color). Colors can be defined via:

- [name](http://www.w3.org/TR/SVG11/types.html#ColorKeywords) (e.g. `"Black"`, `"azure"`)
- [hexadecimal value](https://en.wikipedia.org/wiki/Web_colors#Hex_triplet)
  (e.g. `"0x000"`, `"#FFFFFF"`, `"7fffd4"`)
- RGB/RGBA tuples (e.g. `(255, 255, 255)`, `(255, 255, 255, 0.5)`)
- [RGB/RGBA strings](https://developer.mozilla.org/en-US/docs/Web/CSS/color_value#RGB_colors)
  (e.g. `"rgb(255, 255, 255)"`, `"rgba(255, 255, 255, 0.5)"`)
- [HSL strings](https://developer.mozilla.org/en-US/docs/Web/CSS/color_value#HSL_colors)
  (e.g. `"hsl(270, 60%, 70%)"`, `"hsl(270, 60%, 70%, .5)"`)

```py
{!.tmp_examples/types_color.py!}
```
_(This script is complete, it should run "as is")_

`Color` has the following methods:

**`original`**
: the original string or tuple passed to `Color`

**`as_named`**
: returns a named CSS3 color; fails if the alpha channel is set or no such color exists unless
  `fallback=True` is supplied, in which case it falls back to `as_hex`

**`as_hex`**
: returns a string in the format `#fff` or `#ffffff`; will contain 4 (or 8) hex values if the alpha channel is set,
  e.g. `#7f33cc26`

**`as_rgb`**
: returns a string in the format `rgb(<red>, <green>, <blue>)`, or `rgba(<red>, <green>, <blue>, <alpha>)`
  if the alpha channel is set

**`as_rgb_tuple`**
: returns a 3- or 4-tuple in RGB(a) format. The `alpha` keyword argument can be used to define whether
  the alpha channel should be included;
  options: `True` - always include, `False` - never include, `None` (default) - include if set

**`as_hsl`**
: string in the format `hsl(<hue deg>, <saturation %>, <lightness %>)`
  or `hsl(<hue deg>, <saturation %>, <lightness %>, <alpha>)` if the alpha channel is set

**`as_hsl_tuple`**
: returns a 3- or 4-tuple in HSL(a) format. The `alpha` keyword argument can be used to define whether
  the alpha channel should be included;
  options: `True` - always include, `False` - never include, `None` (the default)  - include if set

The `__str__` method for `Color` returns `self.as_named(fallback=True)`.

!!! note
    the `as_hsl*` refer to hue, saturation, lightness "HSL" as used in html and most of the world, **not**
    "HLS" as used in python's `colorsys`.

### Secret Types

You can use the `SecretStr` and the `SecretBytes` data types for storing sensitive information
that you do not want to be visible in logging or tracebacks.
The `SecretStr` and `SecretBytes` will be formatted as either `'**********'` or `''` on conversion to json.

```py
{!.tmp_examples/types_secret_types.py!}
```
_(This script is complete, it should run "as is")_

### Json Type

You can use `Json` data type to make *pydantic* first load a raw JSON string.
It can also optionally be used to parse the loaded object into another type base on
the type `Json` is parameterised with:

```py
{!.tmp_examples/types_json_type.py!}
```
_(This script is complete, it should run "as is")_

### Payment Card Numbers

The `PaymentCardNumber` type validates [payment cards](https://en.wikipedia.org/wiki/Payment_card)
(such as a debit or credit card).

```py
{!.tmp_examples/types_payment_card_number.py!}
```
_(This script is complete, it should run "as is")_

`PaymentCardBrand` can be one of the following based on the BIN:

* `PaymentCardBrand.amex`
* `PaymentCardBrand.mastercard`
* `PaymentCardBrand.visa`
* `PaymentCardBrand.other`

The actual validation verifies the card number is:

* a `str` of only digits
* [luhn](https://en.wikipedia.org/wiki/Luhn_algorithm) valid
* the correct length based on the BIN, if Amex, Mastercard or Visa, and between
  12 and 19 digits for all other brands

## Constrained Types

The value of numerous common types can be restricted using `con*` type functions:

```py
{!.tmp_examples/types_constrained.py!}
```
_(This script is complete, it should run "as is")_

Where `Field` refers to the [field function](schema.md#field-customisation).

## Strict Types

You can use the `StrictStr`, `StrictInt`, `StrictFloat`, and `StrictBool` types
to prevent coercion from compatible types.
These types will only pass validation when the validated value is of the respective type or is a subtype of that type.
This behavior is also exposed via the `strict` field of the `ConstrainedStr`, `ConstrainedFloat` and
`ConstrainedInt` classes and can be combined with a multitude of complex validation rules.

The following caveats apply:

- `StrictInt` (and the `strict` option of `ConstrainedInt`) will not accept `bool` types,
    even though `bool` is a subclass of `int` in Python. Other subclasses will work.
- `StrictFloat` (and the `strict` option of `ConstrainedFloat`) will not accept `int`.

```py
{!.tmp_examples/types_strict.py!}
```
_(This script is complete, it should run "as is")_

## ByteSize

You can use the `ByteSize` data type to convert byte string representation to
raw bytes and print out human readable versions of the bytes as well.

!!! info
    Note that `1b` will be parsed as "1 byte" and not "1 bit".

```py
{!.tmp_examples/types_bytesize.py!}
```
_(This script is complete, it should run "as is")_

## Custom Data Types

You can also define your own custom data types. There are several ways to achieve it.

### Classes with `__get_validators__`

You use a custom class with a classmethod `__get_validators__`. It will be called
to get validators to parse and validate the input data.

!!! tip
    These validators have the same semantics as in [Validators](validators.md), you can
    declare a parameter `config`, `field`, etc.

```py
{!.tmp_examples/types_custom_type.py!}
```
_(This script is complete, it should run "as is")_

Similar validation could be achieved using [`constr(regex=...)`](#constrained-types) except the value won't be
formatted with a space, the schema would just include the full pattern and the returned value would be a vanilla string.

See [Schema](schema.md) for more details on how the model's schema is generated.

### Arbitrary Types Allowed

You can allow arbitrary types using the `arbitrary_types_allowed` config in the
[Model Config](model_config.md).

```py
{!.tmp_examples/types_arbitrary_allowed.py!}
```
_(This script is complete, it should run "as is")_

### Generic Classes as Types

!!! warning
    This is an advanced technique that you might not need in the beginning. In most of
    the cases you will probably be fine with standard *pydantic* models.

You can use
[Generic Classes](https://docs.python.org/3/library/typing.html#typing.Generic) as
field types and perform custom validation based on the "type parameters" (or sub-types)
with `__get_validators__`.

If the Generic class that you are using as a sub-type has a classmethod
`__get_validators__` you don't need to use `arbitrary_types_allowed` for it to work.

Because you can declare validators that receive the current `field`, you can extract
the `sub_fields` (from the generic class type parameters) and validate data with them.

```py
{!.tmp_examples/types_generics.py!}
```
_(This script is complete, it should run "as is")_<|MERGE_RESOLUTION|>--- conflicted
+++ resolved
@@ -353,11 +353,7 @@
 ## Literal Type
 
 !!! note
-<<<<<<< HEAD
-    This is a new feature of the python standard library as of python 3.8; 
-=======
     This is a new feature of the python standard library as of python 3.8;
->>>>>>> a97c120d
     prior to python 3.8, it requires the [typing-extensions](https://pypi.org/project/typing-extensions/) package.
 
 *pydantic* supports the use of `typing.Literal` (or `typing_extensions.Literal` prior to python 3.8)
